--- conflicted
+++ resolved
@@ -6,7 +6,6 @@
     exit 1
 fi
 
-<<<<<<< HEAD
 # Add the current user to the lxd group so they can run `snapcraft --use-lxd`
 # without sudo since running the command without sudo is required by newer
 # versions of snapcraft.
@@ -14,52 +13,9 @@
 sudo /snap/bin/lxd.migrate -yes
 sudo /snap/bin/lxd waitready
 sudo /snap/bin/lxd init --auto
-tools/strip_hashes.py letsencrypt-auto-source/pieces/dependency-requirements.txt > snap-constraints.txt
+tools/strip_hashes.py letsencrypt-auto-source/pieces/dependency-requirements.txt \
+  | grep -v python-augeas > snap-constraints.txt
 # Run snapcraft with the lxd group since it has not been added to the current
 # shell.
 sg lxd -c 'snapcraft --use-lxd'
-sudo snap install --dangerous --classic *.snap
-=======
-SNAP_ARCH=$1
-
-if [[ -z "${SNAP_ARCH}" ]]; then
-    echo "You need to specify the target architecture"
-    exit 1
-fi
-
-DIR="$( cd "$( dirname "${BASH_SOURCE[0]}" )" >/dev/null 2>&1 && pwd )"
-CERTBOT_DIR="$(dirname "$(dirname "${DIR}")")"
-
-# shellcheck source=common.sh
-source "${DIR}/common.sh"
-
-RegisterQemuHandlers
-ResolveArch "${SNAP_ARCH}"
-
-tools/strip_hashes.py letsencrypt-auto-source/pieces/dependency-requirements.txt \
-  | grep -v python-augeas > snap-constraints.txt
-
-pushd "${DIR}/packages"
-"${CERTBOT_DIR}/tools/simple_http_server.py" 8080 >/dev/null 2>&1 &
-HTTP_SERVER_PID="$!"
-popd
-
-function cleanup() {
-    kill "${HTTP_SERVER_PID}"
-}
-
-trap cleanup EXIT
-
-docker run \
-  --rm \
-  --net=host \
-  -v "${CERTBOT_DIR}:/certbot" \
-  -w "/certbot" \
-  -e "PIP_EXTRA_INDEX_URL=http://localhost:8080" \
-  "adferrand/snapcraft:${DOCKER_ARCH}-stable" \
-  snapcraft
-
-if [[ "$(arch)" == "${QEMU_ARCH}" ]]; then
-    sudo snap install --dangerous --classic *.snap
-fi
->>>>>>> c3309078
+sudo snap install --dangerous --classic *.snap