jobs:
  - job: docker_build
    pool:
      vmImage: ubuntu-18.04
    strategy:
      matrix:
        amd64:
          DOCKER_ARCH: amd64
        # Do not run the heavy non-amd64 builds for test branches
        ${{ if not(startsWith(variables['Build.SourceBranchName'], 'test-')) }}:
          arm32v6:
            DOCKER_ARCH: arm32v6
          arm64v8:
            DOCKER_ARCH: arm64v8
    steps:
      - bash: set -e && tools/docker/build.sh $(dockerTag) $DOCKER_ARCH
        displayName: Build the Docker images
      # We don't filter for the Docker Hub organization to continue to allow
      # easy testing of these scripts on forks.
      - bash: |
          set -e
          DOCKER_IMAGES=$(docker images --filter reference='*/certbot' --filter reference='*/dns-*' --format '{{.Repository}}')
          docker save --output images.tar $DOCKER_IMAGES
        displayName: Save the Docker images
      # If the name of the tar file or artifact changes, the deploy stage will
      # also need to be updated.
      - bash: set -e && mv images.tar $(Build.ArtifactStagingDirectory)
        displayName: Prepare Docker artifact
      - task: PublishPipelineArtifact@1
        inputs:
          path: $(Build.ArtifactStagingDirectory)
          artifact: docker_$(DOCKER_ARCH)
        displayName: Store Docker artifact
  - job: installer_build
    pool:
      vmImage: vs2017-win2016
    steps:
      - task: UsePythonVersion@0
        inputs:
          versionSpec: 3.7
          architecture: x86
          addToPath: true
      - script: python windows-installer/construct.py
        displayName: Build Certbot installer
      - task: CopyFiles@2
        inputs:
          sourceFolder: $(System.DefaultWorkingDirectory)/windows-installer/build/nsis
          contents: '*.exe'
          targetFolder: $(Build.ArtifactStagingDirectory)
      - task: PublishPipelineArtifact@1
        inputs:
          path: $(Build.ArtifactStagingDirectory)
          # If we change the artifact's name, it should also be changed in tools/create_github_release.py
          artifact: windows-installer
        displayName: Publish Windows installer
  - job: installer_run
    dependsOn: installer_build
    strategy:
      matrix:
        win2019:
          imageName: windows-2019
        win2016:
          imageName: vs2017-win2016
    pool:
      vmImage: $(imageName)
    steps:
      - powershell: |
          if ($PSVersionTable.PSVersion.Major -ne 5) {
              throw "Powershell version is not 5.x"
          }
        condition: eq(variables['imageName'], 'vs2017-win2016')
        displayName: Check Powershell 5.x is used in vs2017-win2016
      - task: UsePythonVersion@0
        inputs:
          versionSpec: 3.8
          addToPath: true
      - task: DownloadPipelineArtifact@2
        inputs:
          artifact: windows-installer
          path: $(Build.SourcesDirectory)/bin
        displayName: Retrieve Windows installer
      # pip 9.0 provided by pipstrap is not able to resolve properly the pywin32 dependency
      # required by certbot-ci: as a temporary workaround until pipstrap is updated, we install
      # a recent version of pip, but we also to disable the isolated feature as described in
      # https://github.com/certbot/certbot/issues/8256
      - script: |
          py -3 -m venv venv
          venv\Scripts\python -m pip install pip==20.2.3 setuptools==50.3.0 wheel==0.35.1
          venv\Scripts\python tools\pip_install.py -e certbot-ci
        env:
          PIP_NO_BUILD_ISOLATION: no
        displayName: Prepare Certbot-CI
      - script: |
          set PATH=%ProgramFiles(x86)%\Certbot\bin;%PATH%
          venv\Scripts\python -m pytest certbot-ci\windows_installer_integration_tests --allow-persistent-changes --installer-path $(Build.SourcesDirectory)\bin\certbot-beta-installer-win32.exe
        displayName: Run windows installer integration tests
      - script: |
          set PATH=%ProgramFiles(x86)%\Certbot\bin;%PATH%
          venv\Scripts\python -m pytest certbot-ci\certbot_integration_tests\certbot_tests -n 4
        displayName: Run certbot integration tests
  - job: snaps_build
    pool:
      vmImage: ubuntu-18.04
    timeoutInMinutes: 0
    variables:
      # Do not run the heavy non-amd64 builds for test branches
      ${{ if not(startsWith(variables['Build.SourceBranchName'], 'test-')) }}:
        ARCHS: amd64 arm64 armhf
      ${{ if startsWith(variables['Build.SourceBranchName'], 'test-') }}:
        ARCHS: amd64
    steps:
      - script: |
          set -e
          sudo apt-get update
          sudo apt-get install -y --no-install-recommends snapd
          sudo snap install --classic snapcraft
        displayName: Install dependencies
      - task: UsePythonVersion@0
        inputs:
          versionSpec: 3.8
          addToPath: true
      - task: DownloadSecureFile@1
        name: credentials
        inputs:
          secureFile: launchpad-credentials
      - script: |
          set -e
          git config --global user.email "$(Build.RequestedForEmail)"
          git config --global user.name "$(Build.RequestedFor)"
          mkdir -p ~/.local/share/snapcraft/provider/launchpad
          cp $(credentials.secureFilePath) ~/.local/share/snapcraft/provider/launchpad/credentials
          python3 tools/snap/build_remote.py ALL --archs ${ARCHS}
        displayName: Build snaps
      - script: |
          set -e
          mv *.snap $(Build.ArtifactStagingDirectory)
          mv certbot-dns-*/*.snap $(Build.ArtifactStagingDirectory)
        displayName: Prepare artifacts
      - task: PublishPipelineArtifact@1
        inputs:
          path: $(Build.ArtifactStagingDirectory)
          artifact: snaps
        displayName: Store snaps artifacts
  - job: snap_run
    dependsOn: snaps_build
    pool:
      vmImage: ubuntu-18.04
    steps:
      - task: UsePythonVersion@0
        inputs:
          versionSpec: 3.8
          addToPath: true
      - script: |
          set -e
          sudo apt-get update
          sudo apt-get install -y --no-install-recommends nginx-light snapd
          python3 -m venv venv
          venv/bin/python letsencrypt-auto-source/pieces/pipstrap.py
          venv/bin/python tools/pip_install.py -U tox
        displayName: Install dependencies
      - task: DownloadPipelineArtifact@2
        inputs:
          artifact: snaps
          path: $(Build.SourcesDirectory)/snap
        displayName: Retrieve Certbot snaps
      - script: |
          set -e
          sudo snap install --dangerous --classic snap/certbot_*_amd64.snap
        displayName: Install Certbot snap
      - script: |
<<<<<<< HEAD
          set -e
          python -m tox -e integration-external,apacheconftest-external-with-pebble
=======
          venv/bin/python -m tox -e integration-external,apacheconftest-external-with-pebble
>>>>>>> 79297ef5
        displayName: Run tox
  - job: snap_dns_run
    dependsOn: snaps_build
    pool:
      vmImage: ubuntu-18.04
    steps:
      - script: |
          set -e
          sudo apt-get update
          sudo apt-get install -y --no-install-recommends snapd
        displayName: Install dependencies
      - task: UsePythonVersion@0
        inputs:
          versionSpec: 3.8
          addToPath: true
      - task: DownloadPipelineArtifact@2
        inputs:
          artifact: snaps
          path: $(Build.SourcesDirectory)/snap
        displayName: Retrieve Certbot snaps
      - script: |
          set -e
          python3 -m venv venv
          venv/bin/python letsencrypt-auto-source/pieces/pipstrap.py
          venv/bin/python tools/pip_install.py -e certbot-ci
        displayName: Prepare Certbot-CI
      - script: |
          set -e
          sudo -E venv/bin/pytest certbot-ci/snap_integration_tests/dns_tests --allow-persistent-changes --snap-folder $(Build.SourcesDirectory)/snap --snap-arch amd64
        displayName: Test DNS plugins snaps<|MERGE_RESOLUTION|>--- conflicted
+++ resolved
@@ -168,12 +168,8 @@
           sudo snap install --dangerous --classic snap/certbot_*_amd64.snap
         displayName: Install Certbot snap
       - script: |
-<<<<<<< HEAD
-          set -e
-          python -m tox -e integration-external,apacheconftest-external-with-pebble
-=======
+          set -e
           venv/bin/python -m tox -e integration-external,apacheconftest-external-with-pebble
->>>>>>> 79297ef5
         displayName: Run tox
   - job: snap_dns_run
     dependsOn: snaps_build
