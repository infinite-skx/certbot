"""
Certbot Integration Test Tool

- Configures (canned) boulder server
- Launches EC2 instances with a given list of AMIs for different distros
- Copies certbot repo and puts it on the instances
- Runs certbot tests (bash scripts) on all of these
- Logs execution and success/fail for debugging

Notes:
  - Some AWS images, e.g. official CentOS and FreeBSD images
    require acceptance of user terms on the AWS marketplace
    website.  This can't be automated.
  - AWS EC2 has a default limit of 20 t2/t1 instances, if more
    are needed, they need to be requested via online webform.

Usage:
  - Requires AWS IAM secrets to be set up with aws cli
  - Requires an AWS associated keyfile <keyname>.pem

>aws configure --profile HappyHacker
[interactive: enter secrets for IAM role]
>aws ec2 create-key-pair --profile HappyHacker --key-name MyKeyPair \
 --query 'KeyMaterial' --output text > MyKeyPair.pem
then:
>python multitester.py targets.yaml MyKeyPair.pem HappyHacker scripts/test_letsencrypt_auto_venv_only.sh
see:
  https://docs.aws.amazon.com/cli/latest/userguide/cli-chap-getting-started.html
  https://docs.aws.amazon.com/cli/latest/userguide/cli-ec2-keypairs.html
"""

from __future__ import print_function
from __future__ import with_statement

import sys, os, time, argparse, socket, traceback
import multiprocessing as mp
from multiprocessing import Manager
import urllib2
import yaml
import boto3
from botocore.exceptions import ClientError
import fabric
from fabric.api import run, execute, local, env, sudo, cd, lcd
from fabric.operations import get, put
from fabric.context_managers import shell_env

# Command line parser
#-------------------------------------------------------------------------------
parser = argparse.ArgumentParser(description='Builds EC2 cluster for testing.')
parser.add_argument('config_file',
                    help='yaml configuration file for AWS server cluster')
parser.add_argument('key_file',
                    help='key file (<keyname>.pem) for AWS')
parser.add_argument('aws_profile',
                    help='profile for AWS (i.e. as in ~/.aws/certificates)')
parser.add_argument('test_script',
                    default='test_letsencrypt_auto_certonly_standalone.sh',
                    help='path of bash script in to deploy and run')
#parser.add_argument('--script_args',
#                    nargs='+',
#                    help='space-delimited list of arguments to pass to the bash test script',
#                    required=False)
parser.add_argument('--repo',
                    default='https://github.com/letsencrypt/letsencrypt.git',
                    help='certbot git repo to use')
parser.add_argument('--branch',
                    default='~',
                    help='certbot git branch to trial')
parser.add_argument('--pull_request',
                    default='~',
                    help='letsencrypt/letsencrypt pull request to trial')
parser.add_argument('--merge_master',
                    action='store_true',
                    help="if set merges PR into master branch of letsencrypt/letsencrypt")
parser.add_argument('--saveinstances',
                    action='store_true',
                    help="don't kill EC2 instances after run, useful for debugging")
parser.add_argument('--alt_pip',
                    default='',
                    help="server from which to pull candidate release packages")
parser.add_argument('--killboulder',
                    action='store_true',
                    help="do not leave a persistent boulder server running")
parser.add_argument('--boulderonly',
                    action='store_true',
                    help="only make a boulder server")
parser.add_argument('--fast',
                    action='store_true',
                    help="use larger instance types to run faster (saves about a minute, probably not worth it)")
cl_args = parser.parse_args()

# Credential Variables
#-------------------------------------------------------------------------------
# assumes naming: <key_filename> = <keyname>.pem
KEYFILE = cl_args.key_file
KEYNAME = os.path.split(cl_args.key_file)[1].split('.pem')[0]
PROFILE = None if cl_args.aws_profile.lower() == 'none' else cl_args.aws_profile

# Globals
#-------------------------------------------------------------------------------
BOULDER_AMI = 'ami-072a9534772bec854' # premade shared boulder AMI 18.04LTS us-east-1
LOGDIR = "letest-%d"%int(time.time()) #points to logging / working directory
SECURITY_GROUP_NAME = 'certbot-security-group'
SENTINEL = None #queue kill signal
SUBNET_NAME = 'certbot-subnet'

class Status(object):
    """Possible statuses of client tests."""
    PASS = 'pass'
    FAIL = 'fail'

# Boto3/AWS automation functions
#-------------------------------------------------------------------------------
def should_use_subnet(subnet):
    """Should we use the given subnet for these tests?

    We should if it is the default subnet for the availability zone or the
    subnet is named "certbot-subnet".

    """
    if not subnet.map_public_ip_on_launch:
        return False
    if subnet.default_for_az:
        return True
    for tag in subnet.tags:
        if tag['Key'] == 'Name' and tag['Value'] == SUBNET_NAME:
            return True
    return False

def make_security_group(vpc):
    """Creates a security group in the given VPC."""
    # will fail if security group of GroupName already exists
    # cannot have duplicate SGs of the same name
    mysg = vpc.create_security_group(GroupName=SECURITY_GROUP_NAME,
                                     Description='security group for automated testing')
    mysg.authorize_ingress(IpProtocol="tcp", CidrIp="0.0.0.0/0", FromPort=22, ToPort=22)
    mysg.authorize_ingress(IpProtocol="tcp", CidrIp="0.0.0.0/0", FromPort=80, ToPort=80)
    mysg.authorize_ingress(IpProtocol="tcp", CidrIp="0.0.0.0/0", FromPort=443, ToPort=443)
    # for boulder wfe (http) server
    mysg.authorize_ingress(IpProtocol="tcp", CidrIp="0.0.0.0/0", FromPort=4000, ToPort=4000)
    # for mosh
    mysg.authorize_ingress(IpProtocol="udp", CidrIp="0.0.0.0/0", FromPort=60000, ToPort=61000)
    return mysg

def make_instance(ec2_client,
                  instance_name,
                  ami_id,
                  keyname,
                  security_group_id,
                  subnet_id,
                  machine_type='t2.micro',
                  userdata=""): #userdata contains bash or cloud-init script
<<<<<<< HEAD

    new_instance = ec2_client.create_instances(
        BlockDeviceMappings=_get_block_device_mappings(ec2_client, ami_id),
        ImageId=ami_id,
        SecurityGroupIds=[security_group_id],
        SubnetId=subnet_id,
        KeyName=keyname,
        MinCount=1,
        MaxCount=1,
        UserData=userdata,
        InstanceType=machine_type)[0]

    # brief pause to prevent rare error on EC2 delay, should block until ready instead
    time.sleep(1.0)

    # give instance a name
    try:
        new_instance.create_tags(Tags=[{'Key': 'Name', 'Value': instance_name}])
    except ClientError as e:
        if "InvalidInstanceID.NotFound" in str(e):
            # This seems to be ephemeral... retry
            time.sleep(1)
            new_instance.create_tags(Tags=[{'Key': 'Name', 'Value': instance_name}])
        else:
            raise
    return new_instance
=======
    block_device_mappings = _get_block_device_mappings(ami_id)
    tags = [{'Key': 'Name', 'Value': instance_name}]
    tag_spec = [{'ResourceType': 'instance', 'Tags': tags}]
    return EC2.create_instances(BlockDeviceMappings=block_device_mappings,
                                ImageId=ami_id,
                                SecurityGroupIds=[security_group_id],
                                SubnetId=subnet_id,
                                KeyName=keyname,
                                MinCount=1,
                                MaxCount=1,
                                UserData=userdata,
                                InstanceType=machine_type,
                                TagSpecifications=tag_spec)[0]
>>>>>>> 796d321e

def _get_block_device_mappings(ec2_client, ami_id):
    """Returns the list of block device mappings to ensure cleanup.

    This list sets connected EBS volumes to be deleted when the EC2
    instance is terminated.

    """
    # Not all devices use EBS, but the default value for DeleteOnTermination
    # when the device does use EBS is true. See:
    # * https://docs.aws.amazon.com/AWSCloudFormation/latest/UserGuide/aws-properties-ec2-blockdev-mapping.html
    # * https://docs.aws.amazon.com/AWSCloudFormation/latest/UserGuide/aws-properties-ec2-blockdev-template.html
    return [{'DeviceName': mapping['DeviceName'],
             'Ebs': {'DeleteOnTermination': True}}
            for mapping in ec2_client.Image(ami_id).block_device_mappings
            if not mapping.get('Ebs', {}).get('DeleteOnTermination', True)]


# Helper Routines
#-------------------------------------------------------------------------------
def block_until_http_ready(urlstring, wait_time=10, timeout=240):
    "Blocks until server at urlstring can respond to http requests"
    server_ready = False
    t_elapsed = 0
    while not server_ready and t_elapsed < timeout:
        try:
            sys.stdout.write('.')
            sys.stdout.flush()
            req = urllib2.Request(urlstring)
            response = urllib2.urlopen(req)
            #if response.code == 200:
            server_ready = True
        except urllib2.URLError:
            pass
        time.sleep(wait_time)
        t_elapsed += wait_time

def block_until_ssh_open(ipstring, wait_time=10, timeout=120):
    "Blocks until server at ipstring has an open port 22"
    reached = False
    t_elapsed = 0
    while not reached and t_elapsed < timeout:
        try:
            sock = socket.socket(socket.AF_INET, socket.SOCK_STREAM)
            sock.connect((ipstring, 22))
            reached = True
        except socket.error as err:
            time.sleep(wait_time)
            t_elapsed += wait_time
    sock.close()

def block_until_instance_ready(booting_instance, wait_time=5, extra_wait_time=20):
    "Blocks booting_instance until AWS EC2 instance is ready to accept SSH connections"
    state = booting_instance.state['Name']
    ip = booting_instance.public_ip_address
    while state != 'running' or ip is None:
        time.sleep(wait_time)
        # The instance needs to be reloaded to update its local attributes.
        booting_instance.reload()
        state = booting_instance.state['Name']
        ip = booting_instance.public_ip_address
    block_until_ssh_open(ip)
    time.sleep(extra_wait_time)
    return booting_instance


# Fabric Routines
#-------------------------------------------------------------------------------
def local_git_clone(repo_url):
    "clones master of repo_url"
    with lcd(LOGDIR):
        local('if [ -d letsencrypt ]; then rm -rf letsencrypt; fi')
        local('git clone %s letsencrypt'% repo_url)
        local('tar czf le.tar.gz letsencrypt')

def local_git_branch(repo_url, branch_name):
    "clones branch <branch_name> of repo_url"
    with lcd(LOGDIR):
        local('if [ -d letsencrypt ]; then rm -rf letsencrypt; fi')
        local('git clone %s letsencrypt --branch %s --single-branch'%(repo_url, branch_name))
        local('tar czf le.tar.gz letsencrypt')

def local_git_PR(repo_url, PRnumstr, merge_master=True):
    "clones specified pull request from repo_url and optionally merges into master"
    with lcd(LOGDIR):
        local('if [ -d letsencrypt ]; then rm -rf letsencrypt; fi')
        local('git clone %s letsencrypt'% repo_url)
        local('cd letsencrypt && git fetch origin pull/%s/head:lePRtest'%PRnumstr)
        local('cd letsencrypt && git checkout lePRtest')
        if merge_master:
            local('cd letsencrypt && git remote update origin')
            local('cd letsencrypt && git merge origin/master -m "testmerge"')
        local('tar czf le.tar.gz letsencrypt')

def local_repo_to_remote():
    "copies local tarball of repo to remote"
    with lcd(LOGDIR):
        put(local_path='le.tar.gz', remote_path='')
        run('tar xzf le.tar.gz')

def local_repo_clean():
    "delete tarball"
    with lcd(LOGDIR):
        local('rm le.tar.gz')

def deploy_script(scriptpath, *args):
    "copies to remote and executes local script"
    #with lcd('scripts'):
    put(local_path=scriptpath, remote_path='', mirror_local_mode=True)
    scriptfile = os.path.split(scriptpath)[1]
    args_str = ' '.join(args)
    run('./'+scriptfile+' '+args_str)

def run_boulder():
    with cd('$GOPATH/src/github.com/letsencrypt/boulder'):
        run('sudo docker-compose up -d')

def config_and_launch_boulder(instance):
    execute(deploy_script, 'scripts/boulder_config.sh')
    execute(run_boulder)

def install_and_launch_certbot(instance, boulder_url, target):
    execute(local_repo_to_remote)
    with shell_env(BOULDER_URL=boulder_url,
                   PUBLIC_IP=instance.public_ip_address,
                   PRIVATE_IP=instance.private_ip_address,
                   PUBLIC_HOSTNAME=instance.public_dns_name,
                   PIP_EXTRA_INDEX_URL=cl_args.alt_pip,
                   OS_TYPE=target['type']):
        execute(deploy_script, cl_args.test_script)

def grab_certbot_log():
    "grabs letsencrypt.log via cat into logged stdout"
    sudo('if [ -f /var/log/letsencrypt/letsencrypt.log ]; then \
    cat /var/log/letsencrypt/letsencrypt.log; else echo "[novarlog]"; fi')
    # fallback file if /var/log is unwriteable...? correct?
    sudo('if [ -f ./certbot.log ]; then \
    cat ./certbot.log; else echo "[nolocallog]"; fi')


def create_client_instance(ec2_client, target, security_group_id, subnet_id):
    """Create a single client instance for running tests."""
    if target['virt'] == 'hvm':
        machine_type = 't2.medium' if cl_args.fast else 't2.micro'
    else:
        # 32 bit systems
        machine_type = 'c1.medium' if cl_args.fast else 't1.micro'
    if 'userdata' in target.keys():
        userdata = target['userdata']
    else:
        userdata = ''
    name = 'le-%s'%target['name']
    print(name, end=" ")
    return make_instance(ec2_client,
                         name,
                         target['ami'],
                         KEYNAME,
                         machine_type=machine_type,
                         security_group_id=security_group_id,
                         subnet_id=subnet_id,
                         userdata=userdata)


def test_client_process(inqueue, outqueue, boulder_url):
    cur_proc = mp.current_process()
    for inreq in iter(inqueue.get, SENTINEL):
        ii, instance_id, target = inreq

        # Each client process is given its own session due to the suggestion at
        # https://boto3.amazonaws.com/v1/documentation/api/latest/guide/resources.html?highlight=multithreading#multithreading-multiprocessing.
        aws_session = boto3.session.Session(profile_name=PROFILE)
        ec2_client = aws_session.resource('ec2')
        instance = ec2_client.Instance(id=instance_id)

        #save all stdout to log file
        sys.stdout = open(LOGDIR+'/'+'%d_%s.log'%(ii,target['name']), 'w')

        print("[%s : client %d %s %s]" % (cur_proc.name, ii, target['ami'], target['name']))
        instance = block_until_instance_ready(instance)
        print("server %s at %s"%(instance, instance.public_ip_address))
        env.host_string = "%s@%s"%(target['user'], instance.public_ip_address)
        print(env.host_string)

        try:
            install_and_launch_certbot(instance, boulder_url, target)
            outqueue.put((ii, target, Status.PASS))
            print("%s - %s SUCCESS"%(target['ami'], target['name']))
        except:
            outqueue.put((ii, target, Status.FAIL))
            print("%s - %s FAIL"%(target['ami'], target['name']))
            traceback.print_exc(file=sys.stdout)
            pass

        # append server certbot.log to each per-machine output log
        print("\n\ncertbot.log\n" + "-"*80 + "\n")
        try:
            execute(grab_certbot_log)
        except:
            print("log fail\n")
            traceback.print_exc(file=sys.stdout)
            pass


def cleanup(cl_args, instances, targetlist):
    print('Logs in ', LOGDIR)
    # If lengths of instances and targetlist aren't equal, instances failed to
    # start before running tests so leaving instances running for debugging
    # isn't very useful. Let's cleanup after ourselves instead.
    if len(instances) == len(targetlist) or not cl_args.saveinstances:
        print('Terminating EC2 Instances')
        if cl_args.killboulder:
            boulder_server.terminate()
        for instance in instances:
            instance.terminate()
    else:
        # print login information for the boxes for debugging
        for ii, target in enumerate(targetlist):
            print(target['name'],
                  target['ami'],
                  "%s@%s"%(target['user'], instances[ii].public_ip_address))


def main():
    # Fabric library controlled through global env parameters
    env.key_filename = KEYFILE
    env.shell = '/bin/bash -l -i -c'
    env.connection_attempts = 5
    env.timeout = 10
    # replace default SystemExit thrown by fabric during trouble
    class FabricException(Exception):
        pass
    env['abort_exception'] = FabricException

    # Set up local copy of git repo
    #-------------------------------------------------------------------------------
    print("Making local dir for test repo and logs: %s"%LOGDIR)
    local('mkdir %s'%LOGDIR)

    # figure out what git object to test and locally create it in LOGDIR
    print("Making local git repo")
    try:
        if cl_args.pull_request != '~':
            print('Testing PR %s '%cl_args.pull_request,
                  "MERGING into master" if cl_args.merge_master else "")
            execute(local_git_PR, cl_args.repo, cl_args.pull_request, cl_args.merge_master)
        elif cl_args.branch != '~':
            print('Testing branch %s of %s'%(cl_args.branch, cl_args.repo))
            execute(local_git_branch, cl_args.repo, cl_args.branch)
        else:
            print('Testing master of %s'%cl_args.repo)
            execute(local_git_clone, cl_args.repo)
    except FabricException:
        print("FAIL: trouble with git repo")
        traceback.print_exc()
        exit()


    # Set up EC2 instances
    #-------------------------------------------------------------------------------
    configdata = yaml.load(open(cl_args.config_file, 'r'))
    targetlist = configdata['targets']
    print('Testing against these images: [%d total]'%len(targetlist))
    for target in targetlist:
        print(target['ami'], target['name'])

    print("Connecting to EC2 using\n profile %s\n keyname %s\n keyfile %s"%(PROFILE, KEYNAME, KEYFILE))
    aws_session = boto3.session.Session(profile_name=PROFILE)
    ec2_client = aws_session.resource('ec2')

    print("Determining Subnet")
    for subnet in ec2_client.subnets.all():
        if should_use_subnet(subnet):
            subnet_id = subnet.id
            vpc_id = subnet.vpc.id
            break
    else:
        print("No usable subnet exists!")
        print("Please create a VPC with a subnet named {0}".format(SUBNET_NAME))
        print("that maps public IPv4 addresses to instances launched in the subnet.")
        sys.exit(1)

    print("Making Security Group")
    vpc = ec2_client.Vpc(vpc_id)
    sg_exists = False
    for sg in vpc.security_groups.all():
        if sg.group_name == SECURITY_GROUP_NAME:
            security_group_id = sg.id
            sg_exists = True
            print("  %s already exists"%SECURITY_GROUP_NAME)
    if not sg_exists:
        security_group_id = make_security_group(vpc).id
        time.sleep(30)

    boulder_preexists = False
    boulder_servers = ec2_client.instances.filter(Filters=[
        {'Name': 'tag:Name',            'Values': ['le-boulderserver']},
        {'Name': 'instance-state-name', 'Values': ['running']}])

    boulder_server = next(iter(boulder_servers), None)

    print("Requesting Instances...")
    if boulder_server:
        print("Found existing boulder server:", boulder_server)
        boulder_preexists = True
    else:
        print("Can't find a boulder server, starting one...")
        boulder_server = make_instance(ec2_client,
                                       'le-boulderserver',
                                       BOULDER_AMI,
                                       KEYNAME,
                                       machine_type='t2.micro',
                                       #machine_type='t2.medium',
                                       security_group_id=security_group_id,
                                       subnet_id=subnet_id)

    instances = []
    try:
        if not cl_args.boulderonly:
            print("Creating instances: ", end="")
            for target in targetlist:
                instances.append(create_client_instance(ec2_client, target, security_group_id, subnet_id))
            print()

        # Configure and launch boulder server
        #-------------------------------------------------------------------------------
        print("Waiting on Boulder Server")
        boulder_server = block_until_instance_ready(boulder_server)
        print(" server %s"%boulder_server)


        # env.host_string defines the ssh user and host for connection
        env.host_string = "ubuntu@%s"%boulder_server.public_ip_address
        print("Boulder Server at (SSH):", env.host_string)
        if not boulder_preexists:
            print("Configuring and Launching Boulder")
            config_and_launch_boulder(boulder_server)
            # blocking often unnecessary, but cheap EC2 VMs can get very slow
            block_until_http_ready('http://%s:4000'%boulder_server.public_ip_address,
                                   wait_time=10, timeout=500)

        boulder_url = "http://%s:4000/directory"%boulder_server.private_ip_address
        print("Boulder Server at (public ip): http://%s:4000/directory"%boulder_server.public_ip_address)
        print("Boulder Server at (EC2 private ip): %s"%boulder_url)

        if cl_args.boulderonly:
            sys.exit(0)

        # Install and launch client scripts in parallel
        #-------------------------------------------------------------------------------
        print("Uploading and running test script in parallel: %s"%cl_args.test_script)
        print("Output routed to log files in %s"%LOGDIR)
        # (Advice: always use Manager.Queue, never regular multiprocessing.Queue
        # the latter has implementation flaws that deadlock it in some circumstances)
        manager = Manager()
        outqueue = manager.Queue()
        inqueue = manager.Queue()

        # launch as many processes as clients to test
        num_processes = len(targetlist)
        jobs = [] #keep a reference to current procs


        # initiate process execution
        for i in range(num_processes):
            p = mp.Process(target=test_client_process, args=(inqueue, outqueue, boulder_url))
            jobs.append(p)
            p.daemon = True  # kills subprocesses if parent is killed
            p.start()

        # fill up work queue
        for ii, target in enumerate(targetlist):
            inqueue.put((ii, instances[ii].id, target))

        # add SENTINELs to end client processes
        for i in range(num_processes):
            inqueue.put(SENTINEL)
        print('Waiting on client processes', end='')
        for p in jobs:
            while p.is_alive():
                p.join(5 * 60)
                # Regularly print output to keep Travis happy
                print('.', end='')
                sys.stdout.flush()
        print()
        # add SENTINEL to output queue
        outqueue.put(SENTINEL)

        # clean up
        execute(local_repo_clean)

        # print and save summary results
        results_file = open(LOGDIR+'/results', 'w')
        outputs = [outq for outq in iter(outqueue.get, SENTINEL)]
        outputs.sort(key=lambda x: x[0])
        failed = False
        for outq in outputs:
            ii, target, status = outq
            if status == Status.FAIL:
                failed = True
            print('%d %s %s'%(ii, target['name'], status))
            results_file.write('%d %s %s\n'%(ii, target['name'], status))
        if len(outputs) != num_processes:
            failed = True
            failure_message = 'FAILURE: Some target machines failed to run and were not tested. ' +\
                'Tests should be rerun.'
            print(failure_message)
            results_file.write(failure_message + '\n')
        results_file.close()

        if failed:
            sys.exit(1)

    finally:
        cleanup(cl_args, instances, targetlist)

        # kill any connections
        fabric.network.disconnect_all()


if __name__ == '__main__':
    main()<|MERGE_RESOLUTION|>--- conflicted
+++ resolved
@@ -150,10 +150,11 @@
                   subnet_id,
                   machine_type='t2.micro',
                   userdata=""): #userdata contains bash or cloud-init script
-<<<<<<< HEAD
-
-    new_instance = ec2_client.create_instances(
-        BlockDeviceMappings=_get_block_device_mappings(ec2_client, ami_id),
+    block_device_mappings = _get_block_device_mappings(ec2_client, ami_id)
+    tags = [{'Key': 'Name', 'Value': instance_name}]
+    tag_spec = [{'ResourceType': 'instance', 'Tags': tags}]
+    return ec2_client.create_instances(
+        BlockDeviceMappings=block_device_mappings,
         ImageId=ami_id,
         SecurityGroupIds=[security_group_id],
         SubnetId=subnet_id,
@@ -161,37 +162,8 @@
         MinCount=1,
         MaxCount=1,
         UserData=userdata,
-        InstanceType=machine_type)[0]
-
-    # brief pause to prevent rare error on EC2 delay, should block until ready instead
-    time.sleep(1.0)
-
-    # give instance a name
-    try:
-        new_instance.create_tags(Tags=[{'Key': 'Name', 'Value': instance_name}])
-    except ClientError as e:
-        if "InvalidInstanceID.NotFound" in str(e):
-            # This seems to be ephemeral... retry
-            time.sleep(1)
-            new_instance.create_tags(Tags=[{'Key': 'Name', 'Value': instance_name}])
-        else:
-            raise
-    return new_instance
-=======
-    block_device_mappings = _get_block_device_mappings(ami_id)
-    tags = [{'Key': 'Name', 'Value': instance_name}]
-    tag_spec = [{'ResourceType': 'instance', 'Tags': tags}]
-    return EC2.create_instances(BlockDeviceMappings=block_device_mappings,
-                                ImageId=ami_id,
-                                SecurityGroupIds=[security_group_id],
-                                SubnetId=subnet_id,
-                                KeyName=keyname,
-                                MinCount=1,
-                                MaxCount=1,
-                                UserData=userdata,
-                                InstanceType=machine_type,
-                                TagSpecifications=tag_spec)[0]
->>>>>>> 796d321e
+        InstanceType=machine_type,
+        TagSpecifications=tag_spec)[0]
 
 def _get_block_device_mappings(ec2_client, ami_id):
     """Returns the list of block device mappings to ensure cleanup.
