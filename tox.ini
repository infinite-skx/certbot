# Tox (http://tox.testrun.org/) is a tool for running tests in
# multiple virtualenvs. To use it, "pip install tox" and then run
# "tox" from this directory.

[tox]
skipsdist = true
envlist = py{26,33,34,35},cover,lint

# nosetest -v => more verbose output, allows to detect busy waiting
# loops, especially on Travis

[testenv]
# packages installed separately to ensure that downstream deps problems
# are detected, c.f. #1002
commands =
    pip install -e acme[dns,dev]
    nosetests -v acme
    pip install -e .[dev]
    nosetests -v certbot
    pip install -e certbot-apache
    nosetests -v certbot_apache
    pip install -e certbot-nginx
    nosetests -v certbot_nginx
    pip install -e letshelp-certbot
    nosetests -v letshelp_certbot

setenv =
    PYTHONPATH = {toxinidir}
    PYTHONHASHSEED = 0
# https://testrun.org/tox/latest/example/basic.html#special-handling-of-pythonhas

deps =
    py{26,27}-oldest: cryptography==0.8
    py{26,27}-oldest: configargparse==0.10.0
    py{26,27}-oldest: psutil==2.1.0
    py{26,27}-oldest: PyOpenSSL==0.13
    py{26,27}-oldest: python2-pythondialog==3.2.2rc1

[testenv:py33]
commands =
    pip install -e acme[dns,dev]
    nosetests -v acme

[testenv:py34]
commands =
    pip install -e acme[dns,dev]
    nosetests -v acme

[testenv:py35]
commands =
    pip install -e acme[dns,dev]
    nosetests -v acme

[testenv:cover]
basepython = python2.7
commands =
    pip install -e acme[dns,dev] -e .[dev] -e certbot-apache -e certbot-nginx -e letshelp-certbot
    ./tox.cover.sh

[testenv:lint]
# recent versions of pylint do not support Python 2.6 (#97, #187)
basepython = python2.7
# separating into multiple invocations disables cross package
# duplicate code checking; if one of the commands fails, others will
# continue, but tox return code will reflect previous error
commands =
<<<<<<< HEAD
    pip install -q -e acme[dev] -e .[dev] -e certbot-apache -e certbot-nginx -e certbot-compatibility-test -e letshelp-certbot
=======
    pip install -e acme[dns,dev] -e .[dev] -e certbot-apache -e certbot-nginx -e certbot-compatibility-test -e letshelp-certbot
>>>>>>> 9396e92a
    ./pep8.travis.sh
    pylint --reports=n --rcfile=.pylintrc certbot
    pylint --reports=n --rcfile=acme/.pylintrc acme/acme
    pylint --reports=n --rcfile=.pylintrc certbot-apache/certbot_apache
    pylint --reports=n --rcfile=.pylintrc certbot-nginx/certbot_nginx
    pylint --reports=n --rcfile=.pylintrc certbot-compatibility-test/certbot_compatibility_test
    pylint --reports=n --rcfile=.pylintrc letshelp-certbot/letshelp_certbot

[testenv:apacheconftest]
#basepython = python2.7
commands =
    pip install -e acme -e .[dev] -e certbot-apache -e certbot-nginx -e certbot-compatibility-test -e letshelp-certbot
    {toxinidir}/certbot-apache/certbot_apache/tests/apache-conf-files/apache-conf-test --debian-modules


[testenv:le_auto]
# At the moment, this tests under Python 2.7 only, as only that version is
# readily available on the Trusty Docker image.
commands =
    docker build -t lea letsencrypt-auto-source
    docker run --rm -t -i lea
whitelist_externals =
    docker
passenv = DOCKER_*<|MERGE_RESOLUTION|>--- conflicted
+++ resolved
@@ -64,11 +64,7 @@
 # duplicate code checking; if one of the commands fails, others will
 # continue, but tox return code will reflect previous error
 commands =
-<<<<<<< HEAD
-    pip install -q -e acme[dev] -e .[dev] -e certbot-apache -e certbot-nginx -e certbot-compatibility-test -e letshelp-certbot
-=======
-    pip install -e acme[dns,dev] -e .[dev] -e certbot-apache -e certbot-nginx -e certbot-compatibility-test -e letshelp-certbot
->>>>>>> 9396e92a
+    pip install -q -e acme[dns,dev] -e .[dev] -e certbot-apache -e certbot-nginx -e certbot-compatibility-test -e letshelp-certbot
     ./pep8.travis.sh
     pylint --reports=n --rcfile=.pylintrc certbot
     pylint --reports=n --rcfile=acme/.pylintrc acme/acme
