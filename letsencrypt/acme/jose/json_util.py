"""JSON (de)serialization framework.

The framework presented here is somewhat based on `Go's "json" package`_
(especially the ``omitempty`` functionality).

.. _`Go's "json" package`: http://golang.org/pkg/encoding/json/

"""
import abc
import binascii
import logging

import M2Crypto

from letsencrypt.acme.jose import b64
from letsencrypt.acme.jose import errors
from letsencrypt.acme.jose import interfaces
from letsencrypt.acme.jose import util


class Field(object):
    """JSON object field.

    :class:`Field` is meant to be used together with
    :class:`JSONObjectWithFields`.

    ``encoder`` (``decoder``) is a callable that accepts a single
    parameter, i.e. a value to be encoded (decoded), and returns the
    serialized (deserialized) value. In case of errors it should raise
    :class:`~letsencrypt.acme.jose.errors.SerializationError`
    (:class:`~letsencrypt.acme.jose.errors.DeserializationError`).

    Note, that ``decoder`` should perform partial serialization only.

    :ivar str json_name: Name of the field when encoded to JSON.
    :ivar default: Default value (used when not present in JSON object).
    :ivar bool omitempty: If ``True`` and the field value is empty, then
        it will not be included in the serialized JSON object, and
        ``default`` will be used for deserialization. Otherwise, if ``False``,
        field is considered as required, value will always be included in the
        serialized JSON objected, and it must also be present when
        deserializing.

    """
    __slots__ = ('json_name', 'default', 'omitempty', 'fdec', 'fenc')

    def __init__(self, json_name, default=None, omitempty=False,
                 decoder=None, encoder=None):
        # pylint: disable=too-many-arguments
        self.json_name = json_name
        self.default = default
        self.omitempty = omitempty

        self.fdec = self.default_decoder if decoder is None else decoder
        self.fenc = self.default_encoder if encoder is None else encoder

    @classmethod
    def _empty(cls, value):
        """Is the provided value cosidered "empty" for this field?

        This is useful for subclasses that might want to override the
        definition of being empty, e.g. for some more exotic data types.

        """
        return not value

    def omit(self, value):
        """Omit the value in output?"""
        return self._empty(value) and self.omitempty

    def _update_params(self, **kwargs):
        current = dict(json_name=self.json_name, default=self.default,
                       omitempty=self.omitempty,
                       decoder=self.fdec, encoder=self.fenc)
        current.update(kwargs)
        return type(self)(**current)  # pylint: disable=star-args

    def decoder(self, fdec):
        """Descriptor to change the decoder on JSON object field."""
        return self._update_params(decoder=fdec)

    def encoder(self, fenc):
        """Descriptor to change the encoder on JSON object field."""
        return self._update_params(encoder=fenc)

    def decode(self, value):
        """Decode a value, optionally with context JSON object."""
        return self.fdec(value)

    def encode(self, value):
        """Encode a value, optionally with context JSON object."""
        return self.fenc(value)

    @classmethod
    def default_decoder(cls, value):
        """Default decoder.

        Recursively deserialize into immutable types (
        :class:`letsencrypt.acme.jose.util.frozendict` instead of
        :func:`dict`, :func:`tuple` instead of :func:`list`).

        """
        # bases cases for different types returned by json.loads
        if isinstance(value, list):
            return tuple(cls.default_decoder(subvalue) for subvalue in value)
        elif isinstance(value, dict):
            return util.frozendict(
                dict((cls.default_decoder(key), cls.default_decoder(value))
                     for key, value in value.iteritems()))
        else:  # integer or string
            return value

    @classmethod
    def default_encoder(cls, value):
        """Default (passthrough) encoder."""
        # field.to_partial_json() is no good as encoder has to do partial
        # serialization only
        return value


class JSONObjectWithFieldsMeta(abc.ABCMeta):
    """Metaclass for :class:`JSONObjectWithFields` and its subclasses.

    It makes sure that, for any class ``cls`` with ``__metaclass__``
    set to ``JSONObjectWithFieldsMeta``:

    1. All fields (attributes of type :class:`Field`) in the class
       definition are moved to the ``cls._fields`` dictionary, where
       keys are field attribute names and values are fields themselves.

    2. ``cls.__slots__`` is extended by all field attribute names
       (i.e. not :attr:`Field.json_name`).

    In a consequence, for a field attribute name ``some_field``,
    ``cls.some_field`` will be a slot descriptor and not an instance
    of :class:`Field`. For example::

      some_field = Field('someField', default=())

      class Foo(object):
          __metaclass__ = JSONObjectWithFieldsMeta
          __slots__ = ('baz',)
          some_field = some_field

      assert Foo.__slots__ == ('some_field', 'baz')
      assert Foo.some_field is not Field

      assert Foo._fields.keys() == ['some_field']
      assert Foo._fields['some_field'] is some_field

    As an implementation note, this metaclass inherits from
    :class:`abc.ABCMeta` (and not the usual :class:`type`) to mitigate
    the metaclass conflict (:class:`ImmutableMap` and
    :class:`JSONDeSerializable`, parents of :class:`JSONObjectWithFields`,
    use :class:`abc.ABCMeta` as its metaclass).

    """

    def __new__(mcs, name, bases, dikt):
        fields = {}
        for key, value in dikt.items():  # not iterkeys() (in-place edit!)
            if isinstance(value, Field):
                fields[key] = dikt.pop(key)

        dikt['__slots__'] = tuple(
            list(dikt.get('__slots__', ())) + fields.keys())
        dikt['_fields'] = fields

        return abc.ABCMeta.__new__(mcs, name, bases, dikt)


class JSONObjectWithFields(util.ImmutableMap, interfaces.JSONDeSerializable):
    # pylint: disable=too-few-public-methods
    """JSON object with fields.

    Example::

      class Foo(JSONObjectWithFields):
          bar = Field('Bar')
          empty = Field('Empty', omitempty=True)

          @bar.encoder
          def bar(value):
              return value + 'bar'

          @bar.decoder
          def bar(value):
              if not value.endswith('bar'):
                  raise errors.DeserializationError('No bar suffix!')
              return value[:-3]

      assert Foo(bar='baz').to_partial_json() == {'Bar': 'bazbar'}
      assert Foo.from_json({'Bar': 'bazbar'}) == Foo(bar='baz')
      assert (Foo.from_json({'Bar': 'bazbar', 'Empty': '!'})
              == Foo(bar='baz', empty='!'))
      assert Foo(bar='baz').bar == 'baz'

    """
    __metaclass__ = JSONObjectWithFieldsMeta

    @classmethod
    def _defaults(cls):
        """Get default fields values."""
        return dict([(slot, field.default) for slot, field
                     in cls._fields.iteritems() if field.omitempty])

    def __init__(self, **kwargs):
        # pylint: disable=star-args
        super(JSONObjectWithFields, self).__init__(
            **(dict(self._defaults(), **kwargs)))

    def fields_to_partial_json(self):
        """Serialize fields to JSON."""
        jobj = {}
        for slot, field in self._fields.iteritems():
            value = getattr(self, slot)

            if field.omit(value):
                logging.debug('Omitting empty field "%s" (%s)', slot, value)
            else:
                try:
                    jobj[field.json_name] = field.encode(value)
                except errors.SerializationError as error:
                    raise errors.SerializationError(
                        'Could not encode {0} ({1}): {2}'.format(
                            slot, value, error))
        return jobj

    def to_partial_json(self):
        return self.fields_to_partial_json()

    @classmethod
    def _check_required(cls, jobj):
        missing = set()
        for _, field in cls._fields.iteritems():
            if not field.omitempty and field.json_name not in jobj:
                missing.add(field.json_name)

        if missing:
            raise errors.DeserializationError(
                'The following field are required: {0}'.format(
                    ','.join(missing)))

    @classmethod
    def fields_from_json(cls, jobj):
        """Deserialize fields from JSON."""
        cls._check_required(jobj)
        fields = {}

        for slot, field in cls._fields.iteritems():
            if field.json_name not in jobj and field.omitempty:
                fields[slot] = field.default
            else:
                value = jobj[field.json_name]
                try:
                    fields[slot] = field.decode(value)
                except errors.DeserializationError as error:
                    raise errors.DeserializationError(
                        'Could not decode {0!r} ({1!r}): {2}'.format(
                            slot, value, error))
        return fields

    @classmethod
    def from_json(cls, jobj):
        return cls(**cls.fields_from_json(jobj))


def decode_b64jose(data, size=None, minimum=False):
    """Decode JOSE Base-64 field.

    :param int size: Required length (after decoding).
    :param bool minimum: If ``True``, then `size` will be treated as
        minimum required length, as opposed to exact equality.

    """
    try:
        decoded = b64.b64decode(data)
    except TypeError as error:
        raise errors.DeserializationError(error)

    if size is not None and ((not minimum and len(decoded) != size)
                             or (minimum and len(decoded) < size)):
        raise errors.DeserializationError()

    return decoded


def decode_hex16(value, size=None, minimum=False):
    """Decode hexlified field.

    :param int size: Required length (after decoding).
    :param bool minimum: If ``True``, then `size` will be treated as
        minimum required length, as opposed to exact equality.

    """
    if size is not None and ((not minimum and len(value) != size * 2)
                             or (minimum and len(value) < size * 2)):
        raise errors.DeserializationError()
    try:
        return binascii.unhexlify(value)
    except TypeError as error:
        raise errors.DeserializationError(error)

def encode_cert(cert):
    """Encode certificate as JOSE Base-64 DER.

    :param cert: Certificate.
    :type cert: :class:`letsencrypt.acme.jose.util.ComparableX509`

    """
    return b64.b64encode(cert.as_der())

def decode_cert(b64der):
    """Decode JOSE Base-64 DER-encoded certificate."""
    try:
        return util.ComparableX509(M2Crypto.X509.load_cert_der_string(
            decode_b64jose(b64der)))
    except M2Crypto.X509.X509Error as error:
        raise errors.DeserializationError(error)

def encode_csr(csr):
    """Encode CSR as JOSE Base-64 DER."""
    return encode_cert(csr)

def decode_csr(b64der):
    """Decode JOSE Base-64 DER-encoded CSR."""
    try:
        return util.ComparableX509(M2Crypto.X509.load_request_der_string(
            decode_b64jose(b64der)))
    except M2Crypto.X509.X509Error as error:
        raise errors.DeserializationError(error)


class TypedJSONObjectWithFields(JSONObjectWithFields):
    """JSON object with type."""

    typ = NotImplemented
    """Type of the object. Subclasses must override."""

    type_field_name = "type"
    """Field name used to distinguish different object types.

    Subclasses will probably have to override this.

    """

    TYPES = NotImplemented
    """Types registered for JSON deserialization"""

    @classmethod
    def register(cls, type_cls, typ=None):
        """Register class for JSON deserialization."""
        typ = type_cls.typ if typ is None else typ
        cls.TYPES[typ] = type_cls
        return type_cls

    @classmethod
    def get_type_cls(cls, jobj):
        """Get the registered class for ``jobj``."""
        if cls in cls.TYPES.itervalues():
            assert jobj[cls.type_field_name]
            # cls is already registered type_cls, force to use it
            # so that, e.g Revocation.from_json(jobj) fails if
            # jobj["type"] != "revocation".
            return cls

        if not isinstance(jobj, dict):
            raise errors.DeserializationError(
                "{0} is not a dictionary object".format(jobj))
        try:
            typ = jobj[cls.type_field_name]
        except KeyError:
            raise errors.DeserializationError("missing type field")

        try:
            return cls.TYPES[typ]
        except KeyError:
            raise errors.UnrecognizedTypeError(typ, jobj)

<<<<<<< HEAD
    def to_json(self):
=======
        return type_cls

    def to_partial_json(self):
>>>>>>> 98ecc5d2
        """Get JSON serializable object.

        :returns: Serializable JSON object representing ACME typed object.
            :meth:`validate` will almost certainly not work, due to reasons
            explained in :class:`letsencrypt.acme.interfaces.IJSONSerializable`.
        :rtype: dict

        """
        jobj = self.fields_to_partial_json()
        jobj[self.type_field_name] = self.typ
        return jobj

    @classmethod
    def from_json(cls, jobj):
        """Deserialize ACME object from valid JSON object.

        :raises letsencrypt.acme.errors.UnrecognizedTypeError: if type
            of the ACME object has not been registered.

        """
        # make sure subclasses don't cause infinite recursive from_json calls
        type_cls = cls.get_type_cls(jobj)
        return type_cls(**type_cls.fields_from_json(jobj))<|MERGE_RESOLUTION|>--- conflicted
+++ resolved
@@ -246,7 +246,6 @@
         """Deserialize fields from JSON."""
         cls._check_required(jobj)
         fields = {}
-
         for slot, field in cls._fields.iteritems():
             if field.json_name not in jobj and field.omitempty:
                 fields[slot] = field.default
@@ -377,13 +376,7 @@
         except KeyError:
             raise errors.UnrecognizedTypeError(typ, jobj)
 
-<<<<<<< HEAD
-    def to_json(self):
-=======
-        return type_cls
-
     def to_partial_json(self):
->>>>>>> 98ecc5d2
         """Get JSON serializable object.
 
         :returns: Serializable JSON object representing ACME typed object.
