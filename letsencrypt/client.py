--- conflicted
+++ resolved
@@ -354,28 +354,7 @@
         with error_handler.ErrorHandler(self._rollback_and_restart, msg):
             # sites may have been enabled / final cleanup
             self.installer.restart()
-
-<<<<<<< HEAD
-    def _rollback_and_restart(self):
-        """Rollback the most recent checkpoint and restart the webserver"""
-        logger.critical("Rolling back to previous server configuration...")
-        try:
-            self.installer.rollback_checkpoints()
-            self.installer.restart()
-        except:
-            # TODO: suggest letshelp-letsencypt here
-            logger.critical("Failure to rollback config "
-                            "changes and restart your server")
-            logger.critical("Please submit a bug report to "
-                            "https://github.com/letsencrypt/letsencrypt")
-            raise
-        logger.critical("Rollback successful; your server has "
-                        "been restarted with your old configuration")
-
     def enhance_config(self, domains, config=None):
-=======
-    def enhance_config(self, domains, redirect=None):
->>>>>>> d27dd3cf
         """Enhance the configuration.
 
         :param list domains: list of domains to configure
@@ -412,7 +391,8 @@
                     "Upgrade-Insecure-Requests")
 
         if redirect or hsts or uir:
-            self.installer.restart()
+            with error_handler.ErrorHandler(self._rollback_and_restart, msg):
+                self.installer.restart()
 
     def apply_enhancement(self, domains, enhancement, options=None):
         """Applies an enhacement on all domains.
@@ -439,14 +419,7 @@
                             enhancement, dom)
                     raise
 
-<<<<<<< HEAD
             self.installer.save("Add enhancement %s" % (enhancement))
-=======
-            self.installer.save("Add Redirects")
-
-        with error_handler.ErrorHandler(self._rollback_and_restart, msg):
-            self.installer.restart()
->>>>>>> d27dd3cf
 
     def _recovery_routine_with_msg(self, success_msg):
         """Calls the installer's recovery routine and prints success_msg
