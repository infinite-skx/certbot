"""Certbot main entry point."""
# pylint: disable=too-many-lines

import functools
import logging.handlers
import sys
from contextlib import contextmanager
from typing import Generator
from typing import IO
from typing import Iterable
from typing import List
from typing import Optional
from typing import Tuple
from typing import Union

import configobj
import josepy as jose
import zope.component

from acme import errors as acme_errors
import certbot
from certbot import crypto_util
from certbot import errors
from certbot import interfaces
from certbot import util
from certbot._internal import account
from certbot._internal import cert_manager
from certbot._internal import cli
from certbot._internal import client
from certbot._internal import configuration
from certbot._internal import constants
from certbot._internal import eff
from certbot._internal import hooks
from certbot._internal import log
from certbot._internal import renewal
from certbot._internal import reporter
from certbot._internal import snap_config
from certbot._internal import storage
from certbot._internal import updater
from certbot._internal.plugins import disco as plugins_disco
from certbot._internal.plugins import selection as plug_sel
from certbot.compat import filesystem
from certbot.compat import misc
from certbot.compat import os
from certbot.display import ops as display_ops
from certbot.display import util as display_util
from certbot.plugins import enhancements

USER_CANCELLED = ("User chose to cancel the operation and may "
                  "reinvoke the client.")


logger = logging.getLogger(__name__)


def _suggest_donation_if_appropriate(config):
    """Potentially suggest a donation to support Certbot.

    :param config: Configuration object
    :type config: interfaces.IConfig

    :returns: `None`
    :rtype: None

    """
    assert config.verb != "renew"
    if config.staging:
        # --dry-run implies --staging
        return
    reporter_util = zope.component.getUtility(interfaces.IReporter)
    msg = ("If you like Certbot, please consider supporting our work by:\n\n"
           "Donating to ISRG / Let's Encrypt:   https://letsencrypt.org/donate\n"
           "Donating to EFF:                    https://eff.org/donate-le\n\n")
    reporter_util.add_message(msg, reporter_util.LOW_PRIORITY)

def _report_successful_dry_run(config):
    """Reports on successful dry run

    :param config: Configuration object
    :type config: interfaces.IConfig

    :returns: `None`
    :rtype: None

    """
    reporter_util = zope.component.getUtility(interfaces.IReporter)
    assert config.verb != "renew"
    reporter_util.add_message("The dry run was successful.",
                              reporter_util.HIGH_PRIORITY, on_crash=False)


def _get_and_save_cert(le_client, config, domains=None, certname=None, lineage=None):
    """Authenticate and enroll certificate.

    This method finds the relevant lineage, figures out what to do with it,
    then performs that action. Includes calls to hooks, various reports,
    checks, and requests for user input.

    :param config: Configuration object
    :type config: interfaces.IConfig

    :param domains: List of domain names to get a certificate. Defaults to `None`
    :type domains: `list` of `str`

    :param certname: Name of new certificate. Defaults to `None`
    :type certname: str

    :param lineage: Certificate lineage object. Defaults to `None`
    :type lineage: storage.RenewableCert

    :returns: the issued certificate or `None` if doing a dry run
    :rtype: storage.RenewableCert or None

    :raises errors.Error: if certificate could not be obtained

    """
    hooks.pre_hook(config)
    try:
        if lineage is not None:
            # Renewal, where we already know the specific lineage we're
            # interested in
            display_util.notify(
                "{action} for {domains}".format(
                    action="Simulating renewal of an existing certificate"
                            if config.dry_run else "Renewing an existing certificate",
                    domains=display_util.summarize_domain_list(domains or lineage.names())
                )
            )
            renewal.renew_cert(config, domains, le_client, lineage)
        else:
            # TREAT AS NEW REQUEST
            assert domains is not None
            display_util.notify(
                "{action} for {domains}".format(
                    action="Simulating a certificate request" if config.dry_run else
                           "Requesting a certificate",
                    domains=display_util.summarize_domain_list(domains)
                )
            )
            lineage = le_client.obtain_and_enroll_certificate(domains, certname)
            if lineage is False:
                raise errors.Error("Certificate could not be obtained")
            if lineage is not None:
                hooks.deploy_hook(config, lineage.names(), lineage.live_dir)
    finally:
        hooks.post_hook(config)

    return lineage


def _handle_unexpected_key_type_migration(config: configuration.NamespaceConfig,
                                          cert: storage.RenewableCert) -> None:
    """
    This function ensures that the user will not implicitly migrate an existing key
    from one type to another in the situation where a certificate for that lineage
    already exist and they have not provided explicitly --key-type and --cert-name.
    :param config: Current configuration provided by the client
    :param cert: Matching certificate that could be renewed
    """
    if not cli.set_by_cli("key_type") or not cli.set_by_cli("certname"):

        new_key_type = config.key_type.upper()
        cur_key_type = cert.private_key_type.upper()

        if new_key_type != cur_key_type:
            msg = ('Are you trying to change the key type of the certificate named {0} '
                   'from {1} to {2}? Please provide both --cert-name and --key-type on '
                   'the command line confirm the change you are trying to make.')
            msg = msg.format(cert.lineagename, cur_key_type, new_key_type)
            raise errors.Error(msg)


def _handle_subset_cert_request(config: configuration.NamespaceConfig,
                                domains: List[str],
                                cert: storage.RenewableCert
                                ) -> Tuple[str, Optional[storage.RenewableCert]]:
    """Figure out what to do if a previous cert had a subset of the names now requested

    :param config: Configuration object
    :type config: interfaces.IConfig

    :param domains: List of domain names
    :type domains: `list` of `str`

    :param cert: Certificate object
    :type cert: storage.RenewableCert

    :returns: Tuple of (str action, cert_or_None) as per _find_lineage_for_domains_and_certname
              action can be: "newcert" | "renew" | "reinstall"
    :rtype: `tuple` of `str`

    """
    _handle_unexpected_key_type_migration(config, cert)

    existing = ", ".join(cert.names())
    question = (
        "You have an existing certificate that contains a portion of "
        "the domains you requested (ref: {0}){br}{br}It contains these "
        "names: {1}{br}{br}You requested these names for the new "
        "certificate: {2}.{br}{br}Do you want to expand and replace this existing "
        "certificate with the new certificate?"
    ).format(cert.configfile.filename,
             existing,
             ", ".join(domains),
             br=os.linesep)
    if config.expand or config.renew_by_default or zope.component.getUtility(
            interfaces.IDisplay).yesno(question, "Expand", "Cancel",
                                       cli_flag="--expand",
                                       force_interactive=True):
        return "renew", cert
    display_util.notify(
        "To obtain a new certificate that contains these names without "
        "replacing your existing certificate for {0}, you must use the "
        "--duplicate option.{br}{br}"
        "For example:{br}{br}{1} --duplicate {2}".format(
            existing,
            sys.argv[0], " ".join(sys.argv[1:]),
            br=os.linesep
        ))
    raise errors.Error(USER_CANCELLED)


def _handle_identical_cert_request(config: configuration.NamespaceConfig,
                                   lineage: storage.RenewableCert,
                                   ) -> Tuple[str, Optional[storage.RenewableCert]]:
    """Figure out what to do if a lineage has the same names as a previously obtained one

    :param config: Configuration object
    :type config: interfaces.IConfig

    :param lineage: Certificate lineage object
    :type lineage: storage.RenewableCert

    :returns: Tuple of (str action, cert_or_None) as per _find_lineage_for_domains_and_certname
              action can be: "newcert" | "renew" | "reinstall"
    :rtype: `tuple` of `str`

    """
    _handle_unexpected_key_type_migration(config, lineage)

    if not lineage.ensure_deployed():
        return "reinstall", lineage
    if renewal.should_renew(config, lineage):
        return "renew", lineage
    if config.reinstall:
        # Set with --reinstall, force an identical certificate to be
        # reinstalled without further prompting.
        return "reinstall", lineage
    question = (
        "You have an existing certificate that has exactly the same "
        "domains or certificate name you requested and isn't close to expiry."
        "{br}(ref: {0}){br}{br}What would you like to do?"
    ).format(lineage.configfile.filename, br=os.linesep)

    if config.verb == "run":
        keep_opt = "Attempt to reinstall this existing certificate"
    elif config.verb == "certonly":
        keep_opt = "Keep the existing certificate for now"
    choices = [keep_opt,
               "Renew & replace the certificate (may be subject to CA rate limits)"]

    display = zope.component.getUtility(interfaces.IDisplay)
    response = display.menu(question, choices,
                            default=0, force_interactive=True)
    if response[0] == display_util.CANCEL:
        # TODO: Add notification related to command-line options for
        #       skipping the menu for this case.
        raise errors.Error(
            "Operation canceled. You may re-run the client.")
    if response[1] == 0:
        return "reinstall", lineage
    elif response[1] == 1:
        return "renew", lineage
    raise AssertionError('This is impossible')


def _find_lineage_for_domains(config, domains):
    """Determine whether there are duplicated names and how to handle
    them (renew, reinstall, newcert, or raising an error to stop
    the client run if the user chooses to cancel the operation when
    prompted).

    :param config: Configuration object
    :type config: interfaces.IConfig

    :param domains: List of domain names
    :type domains: `list` of `str`

    :returns: Two-element tuple containing desired new-certificate behavior as
              a string token ("reinstall", "renew", or "newcert"), plus either
              a RenewableCert instance or `None` if renewal shouldn't occur.
    :rtype: `tuple` of `str` and :class:`storage.RenewableCert` or `None`

    :raises errors.Error: If the user would like to rerun the client again.

    """
    # Considering the possibility that the requested certificate is
    # related to an existing certificate.  (config.duplicate, which
    # is set with --duplicate, skips all of this logic and forces any
    # kind of certificate to be obtained with renewal = False.)
    if config.duplicate:
        return "newcert", None
    # TODO: Also address superset case
    ident_names_cert, subset_names_cert = cert_manager.find_duplicative_certs(config, domains)
    # XXX ^ schoen is not sure whether that correctly reads the systemwide
    # configuration file.
    if ident_names_cert is None and subset_names_cert is None:
        return "newcert", None

    if ident_names_cert is not None:
        return _handle_identical_cert_request(config, ident_names_cert)
    elif subset_names_cert is not None:
        return _handle_subset_cert_request(config, domains, subset_names_cert)
    return None, None


def _find_cert(config, domains, certname):
    """Finds an existing certificate object given domains and/or a certificate name.

    :param config: Configuration object
    :type config: interfaces.IConfig

    :param domains: List of domain names
    :type domains: `list` of `str`

    :param certname: Name of certificate
    :type certname: str

    :returns: Two-element tuple of a boolean that indicates if this function should be
              followed by a call to fetch a certificate from the server, and either a
              RenewableCert instance or None.
    :rtype: `tuple` of `bool` and :class:`storage.RenewableCert` or `None`

    """
    action, lineage = _find_lineage_for_domains_and_certname(config, domains, certname)
    if action == "reinstall":
        logger.info("Keeping the existing certificate")
    return (action != "reinstall"), lineage


def _find_lineage_for_domains_and_certname(config: configuration.NamespaceConfig,
                                           domains: List[str],
                                           certname: str
                                           ) -> Tuple[str, Optional[storage.RenewableCert]]:
    """Find appropriate lineage based on given domains and/or certname.

    :param config: Configuration object
    :type config: interfaces.IConfig

    :param domains: List of domain names
    :type domains: `list` of `str`

    :param certname: Name of certificate
    :type certname: str

    :returns: Two-element tuple containing desired new-certificate behavior as
              a string token ("reinstall", "renew", or "newcert"), plus either
              a RenewableCert instance or None if renewal should not occur.

    :rtype: `tuple` of `str` and :class:`storage.RenewableCert` or `None`

    :raises errors.Error: If the user would like to rerun the client again.

    """
    if not certname:
        return _find_lineage_for_domains(config, domains)
    lineage = cert_manager.lineage_for_certname(config, certname)
    if lineage:
        if domains:
            if set(cert_manager.domains_for_certname(config, certname)) != set(domains):
                _handle_unexpected_key_type_migration(config, lineage)
                _ask_user_to_confirm_new_names(config, domains, certname,
                                               lineage.names())  # raises if no
                return "renew", lineage
        # unnecessarily specified domains or no domains specified
        return _handle_identical_cert_request(config, lineage)
    elif domains:
        return "newcert", None
    raise errors.ConfigurationError("No certificate with name {0} found. "
        "Use -d to specify domains, or run certbot certificates to see "
        "possible certificate names.".format(certname))

def _get_added_removed(after, before):
    """Get lists of items removed from `before`
    and a lists of items added to `after`
    """
    added = list(set(after) - set(before))
    removed = list(set(before) - set(after))
    added.sort()
    removed.sort()
    return added, removed

def _format_list(character, strings):
    """Format list with given character
    """
    if not strings:
        formatted = "{br}(None)"
    else:
        formatted = "{br}{ch} " + "{br}{ch} ".join(strings)
    return formatted.format(
        ch=character,
        br=os.linesep
    )

def _ask_user_to_confirm_new_names(config, new_domains, certname, old_domains):
    """Ask user to confirm update cert certname to contain new_domains.

    :param config: Configuration object
    :type config: interfaces.IConfig

    :param new_domains: List of new domain names
    :type new_domains: `list` of `str`

    :param certname: Name of certificate
    :type certname: str

    :param old_domains: List of old domain names
    :type old_domains: `list` of `str`

    :returns: None
    :rtype: None

    :raises errors.ConfigurationError: if cert name and domains mismatch

    """
    if config.renew_with_new_domains:
        return

    added, removed = _get_added_removed(new_domains, old_domains)

    msg = ("You are updating certificate {0} to include new domain(s): {1}{br}{br}"
           "You are also removing previously included domain(s): {2}{br}{br}"
           "Did you intend to make this change?".format(
               certname,
               _format_list("+", added),
               _format_list("-", removed),
               br=os.linesep))
    obj = zope.component.getUtility(interfaces.IDisplay)
    if not obj.yesno(msg, "Update certificate", "Cancel", default=True):
        raise errors.ConfigurationError("Specified mismatched certificate name and domains.")


def _find_domains_or_certname(config, installer, question=None):
    """Retrieve domains and certname from config or user input.

    :param config: Configuration object
    :type config: interfaces.IConfig

    :param installer: Installer object
    :type installer: interfaces.IInstaller

    :param `str` question: Overriding default question to ask the user if asked
        to choose from domain names.

    :returns: Two-part tuple of domains and certname
    :rtype: `tuple` of list of `str` and `str`

    :raises errors.Error: Usage message, if parameters are not used correctly

    """
    domains = None
    certname = config.certname
    # first, try to get domains from the config
    if config.domains:
        domains = config.domains
    # if we can't do that but we have a certname, get the domains
    # with that certname
    elif certname:
        domains = cert_manager.domains_for_certname(config, certname)

    # that certname might not have existed, or there was a problem.
    # try to get domains from the user.
    if not domains:
        domains = display_ops.choose_names(installer, question)

    if not domains and not certname:
        raise errors.Error("Please specify --domains, or --installer that "
                           "will help in domain names autodiscovery, or "
                           "--cert-name for an existing certificate name.")

    return domains, certname


def _report_new_cert(config, cert_path, fullchain_path, key_path=None):
    """Reports the creation of a new certificate to the user.

    :param cert_path: path to certificate
    :type cert_path: str

    :param fullchain_path: path to full chain
    :type fullchain_path: str

    :param key_path: path to private key, if available
    :type key_path: str

    :returns: `None`
    :rtype: None

    """
    if config.dry_run:
        _report_successful_dry_run(config)
        return

    assert cert_path and fullchain_path, "No certificates saved to report."

    expiry = crypto_util.notAfter(cert_path).date()
    reporter_util = zope.component.getUtility(interfaces.IReporter)
    # Print the path to fullchain.pem because that's what modern webservers
    # (Nginx and Apache2.4) will want.

    verbswitch = ' with the "certonly" option' if config.verb == "run" else ""
    privkey_statement = 'Your key file has been saved at:{br}{0}{br}'.format(
            key_path, br=os.linesep) if key_path else ""
    # XXX Perhaps one day we could detect the presence of known old webservers
    # and say something more informative here.
    msg = ('Congratulations! Your certificate and chain have been saved at:{br}'
           '{0}{br}{1}'
           'Your certificate will expire on {2}. To obtain a new or tweaked version of this '
           'certificate in the future, simply run {3} again{4}. '
           'To non-interactively renew *all* of your certificates, run "{3} renew"'
           .format(fullchain_path, privkey_statement, expiry, cli.cli_command, verbswitch,
               br=os.linesep))
    reporter_util.add_message(msg, reporter_util.MEDIUM_PRIORITY)


def _determine_account(config):
    """Determine which account to use.

    If ``config.account`` is ``None``, it will be updated based on the
    user input. Same for ``config.email``.

    :param config: Configuration object
    :type config: interfaces.IConfig

    :returns: Account and optionally ACME client API (biproduct of new
        registration).
    :rtype: tuple of :class:`certbot._internal.account.Account` and :class:`acme.client.Client`

    :raises errors.Error: If unable to register an account with ACME server

    """
    def _tos_cb(terms_of_service):
        if config.tos:
            return True
        msg = ("Please read the Terms of Service at {0}. You "
               "must agree in order to register with the ACME "
               "server. Do you agree?".format(terms_of_service))
        obj = zope.component.getUtility(interfaces.IDisplay)
        result = obj.yesno(msg, cli_flag="--agree-tos", force_interactive=True)
        if not result:
            raise errors.Error(
                "Registration cannot proceed without accepting "
                "Terms of Service.")
        return None

    account_storage = account.AccountFileStorage(config)
    acme = None

    if config.account is not None:
        acc = account_storage.load(config.account)
    else:
        accounts = account_storage.find_all()
        if len(accounts) > 1:
            acc = display_ops.choose_account(accounts)
        elif len(accounts) == 1:
            acc = accounts[0]
        else:  # no account registered yet
            if config.email is None and not config.register_unsafely_without_email:
                config.email = display_ops.get_email()
            try:
                acc, acme = client.register(
                    config, account_storage, tos_cb=_tos_cb)
                display_util.notify("Account registered.")
            except errors.MissingCommandlineFlag:
                raise
            except errors.Error:
                logger.debug("", exc_info=True)
                raise errors.Error(
                    "Unable to register an account with ACME server")

    config.account = acc.id
    return acc, acme


def _delete_if_appropriate(config):
    """Does the user want to delete their now-revoked certs? If run in non-interactive mode,
    deleting happens automatically.

    :param config: parsed command line arguments
    :type config: interfaces.IConfig

    :returns: `None`
    :rtype: None

    :raises errors.Error: If anything goes wrong, including bad user input, if an overlapping
        archive dir is found for the specified lineage, etc ...
    """
    display = zope.component.getUtility(interfaces.IDisplay)

    attempt_deletion = config.delete_after_revoke
    if attempt_deletion is None:
        msg = ("Would you like to delete the certificate(s) you just revoked, "
               "along with all earlier and later versions of the certificate?")
        attempt_deletion = display.yesno(msg, yes_label="Yes (recommended)", no_label="No",
                force_interactive=True, default=True)

    if not attempt_deletion:
        return

    # config.cert_path must have been set
    # config.certname may have been set
    assert config.cert_path

    if not config.certname:
        config.certname = cert_manager.cert_path_to_lineage(config)

    # don't delete if the archive_dir is used by some other lineage
    archive_dir = storage.full_archive_path(
            configobj.ConfigObj(
                storage.renewal_file_for_certname(config, config.certname),
                encoding='utf-8', default_encoding='utf-8'),
            config, config.certname)
    try:
        cert_manager.match_and_check_overlaps(config, [lambda x: archive_dir],
            lambda x: x.archive_dir, lambda x: x)
    except errors.OverlappingMatchFound:
        logger.warning("Not deleting revoked certificates due to overlapping archive dirs. "
                       "More than one certificate is using %s", archive_dir)
        return
    except Exception as e:
        msg = ('config.default_archive_dir: {0}, config.live_dir: {1}, archive_dir: {2},'
        'original exception: {3}')
        msg = msg.format(config.default_archive_dir, config.live_dir, archive_dir, e)
        raise errors.Error(msg)

    cert_manager.delete(config)


def _init_le_client(config, authenticator, installer):
    """Initialize Let's Encrypt Client

    :param config: Configuration object
    :type config: interfaces.IConfig

    :param authenticator: Acme authentication handler
    :type authenticator: Optional[interfaces.IAuthenticator]
    :param installer: Installer object
    :type installer: interfaces.IInstaller

    :returns: client: Client object
    :rtype: client.Client

    """
    if authenticator is not None:
        # if authenticator was given, then we will need account...
        acc, acme = _determine_account(config)
        logger.debug("Picked account: %r", acc)
        # XXX
        #crypto_util.validate_key_csr(acc.key)
    else:
        acc, acme = None, None

    return client.Client(config, acc, authenticator, installer, acme=acme)


def unregister(config, unused_plugins):
    """Deactivate account on server

    :param config: Configuration object
    :type config: interfaces.IConfig

    :param unused_plugins: List of plugins (deprecated)
    :type unused_plugins: plugins_disco.PluginsRegistry

    :returns: `None`
    :rtype: None

    """
    account_storage = account.AccountFileStorage(config)
    accounts = account_storage.find_all()

    if not accounts:
        return "Could not find existing account to deactivate."
    yesno = zope.component.getUtility(interfaces.IDisplay).yesno
    prompt = ("Are you sure you would like to irrevocably deactivate "
              "your account?")
    wants_deactivate = yesno(prompt, yes_label='Deactivate', no_label='Abort',
                             default=True)

    if not wants_deactivate:
        return "Deactivation aborted."

    acc, acme = _determine_account(config)
    cb_client = client.Client(config, acc, None, None, acme=acme)

    # delete on boulder
    cb_client.acme.deactivate_registration(acc.regr)
    account_files = account.AccountFileStorage(config)
    # delete local account files
    account_files.delete(config.account)

    display_util.notify("Account deactivated.")
    return None


def register(config, unused_plugins):
    """Create accounts on the server.

    :param config: Configuration object
    :type config: interfaces.IConfig

    :param unused_plugins: List of plugins (deprecated)
    :type unused_plugins: plugins_disco.PluginsRegistry

    :returns: `None` or a string indicating and error
    :rtype: None or str

    """
    # Portion of _determine_account logic to see whether accounts already
    # exist or not.
    account_storage = account.AccountFileStorage(config)
    accounts = account_storage.find_all()

    if accounts:
        # TODO: add a flag to register a duplicate account (this will
        #       also require extending _determine_account's behavior
        #       or else extracting the registration code from there)
        return ("There is an existing account; registration of a "
                "duplicate account with this command is currently "
                "unsupported.")
    # _determine_account will register an account
    _determine_account(config)
    return None


def update_account(config, unused_plugins):
    """Modify accounts on the server.

    :param config: Configuration object
    :type config: interfaces.IConfig

    :param unused_plugins: List of plugins (deprecated)
    :type unused_plugins: plugins_disco.PluginsRegistry

    :returns: `None` or a string indicating and error
    :rtype: None or str

    """
    # Portion of _determine_account logic to see whether accounts already
    # exist or not.
    account_storage = account.AccountFileStorage(config)
    accounts = account_storage.find_all()

    if not accounts:
        return "Could not find an existing account to update."
    if config.email is None and not config.register_unsafely_without_email:
        config.email = display_ops.get_email(optional=False)

    acc, acme = _determine_account(config)
    cb_client = client.Client(config, acc, None, None, acme=acme)
    # Empty list of contacts in case the user is removing all emails

    acc_contacts: Iterable[str] = ()
    if config.email:
        acc_contacts = ['mailto:' + email for email in config.email.split(',')]
    # We rely on an exception to interrupt this process if it didn't work.
    prev_regr_uri = acc.regr.uri
    acc.regr = cb_client.acme.update_registration(acc.regr.update(
        body=acc.regr.body.update(contact=acc_contacts)))
    # A v1 account being used as a v2 account will result in changing the uri to
    # the v2 uri. Since it's the same object on disk, put it back to the v1 uri
    # so that we can also continue to use the account object with acmev1.
    acc.regr = acc.regr.update(uri=prev_regr_uri)
    account_storage.update_regr(acc, cb_client.acme)

    if not config.email:
        display_util.notify("Any contact information associated "
                            "with this account has been removed.")
    else:
        eff.prepare_subscription(config, acc)
        display_util.notify("Your e-mail address was updated to {0}.".format(config.email))

    return None


def _install_cert(config, le_client, domains, lineage=None):
    """Install a cert

    :param config: Configuration object
    :type config: interfaces.IConfig

    :param le_client: Client object
    :type le_client: client.Client

    :param domains: List of domains
    :type domains: `list` of `str`

    :param lineage: Certificate lineage object. Defaults to `None`
    :type lineage: storage.RenewableCert

    :returns: `None`
    :rtype: None

    """
    path_provider = lineage if lineage else config
    assert path_provider.cert_path is not None

    le_client.deploy_certificate(domains, path_provider.key_path,
        path_provider.cert_path, path_provider.chain_path, path_provider.fullchain_path)
    le_client.enhance_config(domains, path_provider.chain_path)


def install(config, plugins):
    """Install a previously obtained cert in a server.

    :param config: Configuration object
    :type config: interfaces.IConfig

    :param plugins: List of plugins
    :type plugins: plugins_disco.PluginsRegistry

    :returns: `None`
    :rtype: None

    """
    # XXX: Update for renewer/RenewableCert
    # FIXME: be consistent about whether errors are raised or returned from
    # this function ...

    try:
        installer, _ = plug_sel.choose_configurator_plugins(config, plugins, "install")
    except errors.PluginSelectionError as e:
        return str(e)

    custom_cert = (config.key_path and config.cert_path)
    if not config.certname and not custom_cert:
        certname_question = "Which certificate would you like to install?"
        config.certname = cert_manager.get_certnames(
            config, "install", allow_multiple=False,
            custom_prompt=certname_question)[0]

    if not enhancements.are_supported(config, installer):
        raise errors.NotSupportedError("One ore more of the requested enhancements "
                                       "are not supported by the selected installer")
    # If cert-path is defined, populate missing (ie. not overridden) values.
    # Unfortunately this can't be done in argument parser, as certificate
    # manager needs the access to renewal directory paths
    if config.certname:
        config = _populate_from_certname(config)
    elif enhancements.are_requested(config):
        # Preflight config check
        raise errors.ConfigurationError("One or more of the requested enhancements "
                                        "require --cert-name to be provided")

    if config.key_path and config.cert_path:
        _check_certificate_and_key(config)
        domains, _ = _find_domains_or_certname(config, installer)
        le_client = _init_le_client(config, authenticator=None, installer=installer)
        _install_cert(config, le_client, domains)
    else:
        raise errors.ConfigurationError("Path to certificate or key was not defined. "
            "If your certificate is managed by Certbot, please use --cert-name "
            "to define which certificate you would like to install.")

    if enhancements.are_requested(config):
        # In the case where we don't have certname, we have errored out already
        lineage = cert_manager.lineage_for_certname(config, config.certname)
        enhancements.enable(lineage, domains, installer, config)

    return None

def _populate_from_certname(config):
    """Helper function for install to populate missing config values from lineage
    defined by --cert-name."""

    lineage = cert_manager.lineage_for_certname(config, config.certname)
    if not lineage:
        return config
    if not config.key_path:
        config.namespace.key_path = lineage.key_path
    if not config.cert_path:
        config.namespace.cert_path = lineage.cert_path
    if not config.chain_path:
        config.namespace.chain_path = lineage.chain_path
    if not config.fullchain_path:
        config.namespace.fullchain_path = lineage.fullchain_path
    return config

def _check_certificate_and_key(config):
    if not os.path.isfile(filesystem.realpath(config.cert_path)):
        raise errors.ConfigurationError("Error while reading certificate from path "
                                        "{0}".format(config.cert_path))
    if not os.path.isfile(filesystem.realpath(config.key_path)):
        raise errors.ConfigurationError("Error while reading private key from path "
                                        "{0}".format(config.key_path))
def plugins_cmd(config, plugins):
    """List server software plugins.

    :param config: Configuration object
    :type config: interfaces.IConfig

    :param plugins: List of plugins
    :type plugins: plugins_disco.PluginsRegistry

    :returns: `None`
    :rtype: None

    """
    logger.debug("Expected interfaces: %s", config.ifaces)

    ifaces = [] if config.ifaces is None else config.ifaces
    filtered = plugins.visible().ifaces(ifaces)
    logger.debug("Filtered plugins: %r", filtered)

    notify = functools.partial(zope.component.getUtility(
        interfaces.IDisplay).notification, pause=False)
    if not config.init and not config.prepare:
        notify(str(filtered))
        return

    filtered.init(config)
    verified = filtered.verify(ifaces)
    logger.debug("Verified plugins: %r", verified)

    if not config.prepare:
        notify(str(verified))
        return

    verified.prepare()
    available = verified.available()
    logger.debug("Prepared plugins: %s", available)
    notify(str(available))


def enhance(config, plugins):
    """Add security enhancements to existing configuration

    :param config: Configuration object
    :type config: interfaces.IConfig

    :param plugins: List of plugins
    :type plugins: plugins_disco.PluginsRegistry

    :returns: `None`
    :rtype: None

    """
    supported_enhancements = ["hsts", "redirect", "uir", "staple"]
    # Check that at least one enhancement was requested on command line
    oldstyle_enh = any(getattr(config, enh) for enh in supported_enhancements)
    if not enhancements.are_requested(config) and not oldstyle_enh:
        msg = ("Please specify one or more enhancement types to configure. To list "
               "the available enhancement types, run:\n\n%s --help enhance\n")
        logger.error(msg, sys.argv[0])
        raise errors.MisconfigurationError("No enhancements requested, exiting.")

    try:
        installer, _ = plug_sel.choose_configurator_plugins(config, plugins, "enhance")
    except errors.PluginSelectionError as e:
        return str(e)

    if not enhancements.are_supported(config, installer):
        raise errors.NotSupportedError("One ore more of the requested enhancements "
                                       "are not supported by the selected installer")

    certname_question = ("Which certificate would you like to use to enhance "
                         "your configuration?")
    config.certname = cert_manager.get_certnames(
        config, "enhance", allow_multiple=False,
        custom_prompt=certname_question)[0]
    cert_domains = cert_manager.domains_for_certname(config, config.certname)
    if config.noninteractive_mode:
        domains = cert_domains
    else:
        domain_question = ("Which domain names would you like to enable the "
                           "selected enhancements for?")
        domains = display_ops.choose_values(cert_domains, domain_question)
        if not domains:
            raise errors.Error("User cancelled the domain selection. No domains "
                               "defined, exiting.")

    lineage = cert_manager.lineage_for_certname(config, config.certname)
    if not config.chain_path:
        config.chain_path = lineage.chain_path
    if oldstyle_enh:
        le_client = _init_le_client(config, authenticator=None, installer=installer)
        le_client.enhance_config(domains, config.chain_path, redirect_default=False)
    if enhancements.are_requested(config):
        enhancements.enable(lineage, domains, installer, config)

    return None


def rollback(config, plugins):
    """Rollback server configuration changes made during install.

    :param config: Configuration object
    :type config: interfaces.IConfig

    :param plugins: List of plugins
    :type plugins: plugins_disco.PluginsRegistry

    :returns: `None`
    :rtype: None

    """
    client.rollback(config.installer, config.checkpoints, config, plugins)

def update_symlinks(config, unused_plugins):
    """Update the certificate file family symlinks

    Use the information in the config file to make symlinks point to
    the correct archive directory.

    :param config: Configuration object
    :type config: interfaces.IConfig

    :param unused_plugins: List of plugins (deprecated)
    :type unused_plugins: plugins_disco.PluginsRegistry

    :returns: `None`
    :rtype: None

    """
    cert_manager.update_live_symlinks(config)

def rename(config, unused_plugins):
    """Rename a certificate

    Use the information in the config file to rename an existing
    lineage.

    :param config: Configuration object
    :type config: interfaces.IConfig

    :param unused_plugins: List of plugins (deprecated)
    :type unused_plugins: plugins_disco.PluginsRegistry

    :returns: `None`
    :rtype: None

    """
    cert_manager.rename_lineage(config)

def delete(config, unused_plugins):
    """Delete a certificate

    Use the information in the config file to delete an existing
    lineage.

    :param config: Configuration object
    :type config: interfaces.IConfig

    :param unused_plugins: List of plugins (deprecated)
    :type unused_plugins: plugins_disco.PluginsRegistry

    :returns: `None`
    :rtype: None

    """
    cert_manager.delete(config)


def certificates(config, unused_plugins):
    """Display information about certs configured with Certbot

    :param config: Configuration object
    :type config: interfaces.IConfig

    :param unused_plugins: List of plugins (deprecated)
    :type unused_plugins: plugins_disco.PluginsRegistry

    :returns: `None`
    :rtype: None

    """
    cert_manager.certificates(config)


def revoke(config, unused_plugins: plugins_disco.PluginsRegistry) -> Optional[str]:
    """Revoke a previously obtained certificate.

    :param config: Configuration object
    :type config: interfaces.IConfig

    :param unused_plugins: List of plugins (deprecated)
    :type unused_plugins: plugins_disco.PluginsRegistry

    :returns: `None` or string indicating error in case of error
    :rtype: None or str

    """
    # For user-agent construction
    config.installer = config.authenticator = None

    if config.cert_path is None and config.certname:
        # When revoking via --cert-name, take the cert path and server from renewalparams
        lineage = storage.RenewableCert(
            storage.renewal_file_for_certname(config, config.certname), config)
        config.cert_path = lineage.cert_path
        # --server takes priority over lineage.server
        if lineage.server and not cli.set_by_cli("server"):
            config.server = lineage.server
    elif not config.cert_path or (config.cert_path and config.certname):
        # intentionally not supporting --cert-path & --cert-name together,
        # to avoid dealing with mismatched values
        raise errors.Error("Error! Exactly one of --cert-path or --cert-name must be specified!")

    if config.key_path is not None:  # revocation by cert key
        logger.debug("Revoking %s using certificate key %s",
                     config.cert_path, config.key_path)
        crypto_util.verify_cert_matches_priv_key(config.cert_path, config.key_path)
        with open(config.key_path, 'rb') as f:
            key = jose.JWK.load(f.read())
        acme = client.acme_from_config_key(config, key)
    else:  # revocation by account key
        logger.debug("Revoking %s using Account Key", config.cert_path)
        acc, _ = _determine_account(config)
        acme = client.acme_from_config_key(config, acc.key, acc.regr)

    with open(config.cert_path, 'rb') as f:
        cert = crypto_util.pyopenssl_load_certificate(f.read())[0]
    logger.debug("Reason code for revocation: %s", config.reason)
    try:
        acme.revoke(jose.ComparableX509(cert), config.reason)
        _delete_if_appropriate(config)
    except acme_errors.ClientError as e:
        return str(e)

    display_ops.success_revocation(config.cert_path)
    return None


def run(config, plugins):
    """Obtain a certificate and install.

    :param config: Configuration object
    :type config: interfaces.IConfig

    :param plugins: List of plugins
    :type plugins: plugins_disco.PluginsRegistry

    :returns: `None`
    :rtype: None

    """
    # TODO: Make run as close to auth + install as possible
    # Possible difficulties: config.csr was hacked into auth
    try:
        installer, authenticator = plug_sel.choose_configurator_plugins(config, plugins, "run")
    except errors.PluginSelectionError as e:
        return str(e)

    # Preflight check for enhancement support by the selected installer
    if not enhancements.are_supported(config, installer):
        raise errors.NotSupportedError("One ore more of the requested enhancements "
                                       "are not supported by the selected installer")

    # TODO: Handle errors from _init_le_client?
    le_client = _init_le_client(config, authenticator, installer)

    domains, certname = _find_domains_or_certname(config, installer)
    should_get_cert, lineage = _find_cert(config, domains, certname)

    new_lineage = lineage
    if should_get_cert:
        new_lineage = _get_and_save_cert(le_client, config, domains,
            certname, lineage)

    cert_path = new_lineage.cert_path if new_lineage else None
    fullchain_path = new_lineage.fullchain_path if new_lineage else None
    key_path = new_lineage.key_path if new_lineage else None

    if should_get_cert:
        _report_new_cert(config, cert_path, fullchain_path, key_path)

    _install_cert(config, le_client, domains, new_lineage)

    if enhancements.are_requested(config) and new_lineage:
        enhancements.enable(new_lineage, domains, installer, config)

    if lineage is None or not should_get_cert:
        display_ops.success_installation(domains)
    else:
        display_ops.success_renewal(domains)

    _suggest_donation_if_appropriate(config)
    eff.handle_subscription(config, le_client.account)
    return None


def _csr_get_and_save_cert(config, le_client):
    """Obtain a cert using a user-supplied CSR

    This works differently in the CSR case (for now) because we don't
    have the privkey, and therefore can't construct the files for a lineage.
    So we just save the cert & chain to disk :/

    :param config: Configuration object
    :type config: interfaces.IConfig

    :param client: Client object
    :type client: client.Client

    :returns: `cert_path` and `fullchain_path` as absolute paths to the actual files
    :rtype: `tuple` of `str`

    """
    csr, _ = config.actual_csr
    cert, chain = le_client.obtain_certificate_from_csr(csr)
    if config.dry_run:
        logger.debug(
            "Dry run: skipping saving certificate to %s", config.cert_path)
        return None, None
    cert_path, _, fullchain_path = le_client.save_certificate(
        cert, chain, os.path.normpath(config.cert_path),
        os.path.normpath(config.chain_path), os.path.normpath(config.fullchain_path))
    return cert_path, fullchain_path


def renew_cert(config, plugins, lineage):
    """Renew & save an existing cert. Do not install it.

    :param config: Configuration object
    :type config: interfaces.IConfig

    :param plugins: List of plugins
    :type plugins: plugins_disco.PluginsRegistry

    :param lineage: Certificate lineage object
    :type lineage: storage.RenewableCert

    :returns: `None`
    :rtype: None

    :raises errors.PluginSelectionError: MissingCommandlineFlag if supplied parameters do not pass

    """
<<<<<<< HEAD
    try:
        # installers are used in auth mode to determine domain names
        installer, auth = plug_sel.choose_configurator_plugins(config, plugins, "certonly")
    except errors.PluginSelectionError as e:
        logger.error("Could not choose appropriate plugin: %s", e)
        raise
=======
    # installers are used in auth mode to determine domain names
    installer, auth = plug_sel.choose_configurator_plugins(config, plugins, "certonly")
>>>>>>> 2df279bc
    le_client = _init_le_client(config, auth, installer)

    renewed_lineage = _get_and_save_cert(le_client, config, lineage=lineage)

    notify = zope.component.getUtility(interfaces.IDisplay).notification
    if installer is None:
        notify("new certificate deployed without reload, fullchain is {0}".format(
               lineage.fullchain), pause=False)
    else:
        # In case of a renewal, reload server to pick up new certificate.
        # In principle we could have a configuration option to inhibit this
        # from happening.
        # Run deployer
        updater.run_renewal_deployer(config, renewed_lineage, installer)
        installer.restart()
        notify("new certificate deployed with reload of {0} server; fullchain is {1}".format(
               config.installer, lineage.fullchain), pause=False)


def certonly(config, plugins):
    """Authenticate & obtain cert, but do not install it.

    This implements the 'certonly' subcommand.

    :param config: Configuration object
    :type config: interfaces.IConfig

    :param plugins: List of plugins
    :type plugins: plugins_disco.PluginsRegistry

    :returns: `None`
    :rtype: None

    :raises errors.Error: If specified plugin could not be used

    """
    # SETUP: Select plugins and construct a client instance
<<<<<<< HEAD
    try:
        # installers are used in auth mode to determine domain names
        installer, auth = plug_sel.choose_configurator_plugins(config, plugins, "certonly")
    except errors.PluginSelectionError as e:
        logger.error("Could not choose appropriate plugin: %s", e)
        raise
=======
    # installers are used in auth mode to determine domain names
    installer, auth = plug_sel.choose_configurator_plugins(config, plugins, "certonly")
>>>>>>> 2df279bc

    le_client = _init_le_client(config, auth, installer)

    if config.csr:
        cert_path, fullchain_path = _csr_get_and_save_cert(config, le_client)
        _report_new_cert(config, cert_path, fullchain_path)
        _suggest_donation_if_appropriate(config)
        eff.handle_subscription(config, le_client.account)
        return

    domains, certname = _find_domains_or_certname(config, installer)
    should_get_cert, lineage = _find_cert(config, domains, certname)

    if not should_get_cert:
        notify = zope.component.getUtility(interfaces.IDisplay).notification
        notify("Certificate not yet due for renewal; no action taken.", pause=False)
        return

    lineage = _get_and_save_cert(le_client, config, domains, certname, lineage)

    cert_path = lineage.cert_path if lineage else None
    fullchain_path = lineage.fullchain_path if lineage else None
    key_path = lineage.key_path if lineage else None
    _report_new_cert(config, cert_path, fullchain_path, key_path)
    _suggest_donation_if_appropriate(config)
    eff.handle_subscription(config, le_client.account)


def renew(config, unused_plugins):
    """Renew previously-obtained certificates.

    :param config: Configuration object
    :type config: interfaces.IConfig

    :param unused_plugins: List of plugins (deprecated)
    :type unused_plugins: plugins_disco.PluginsRegistry

    :returns: `None`
    :rtype: None

    """
    try:
        renewal.handle_renewal_request(config)
    finally:
        hooks.run_saved_post_hooks()


def make_or_verify_needed_dirs(config):
    """Create or verify existence of config, work, and hook directories.

    :param config: Configuration object
    :type config: interfaces.IConfig

    :returns: `None`
    :rtype: None

    """
    util.set_up_core_dir(config.config_dir, constants.CONFIG_DIRS_MODE, config.strict_permissions)
    util.set_up_core_dir(config.work_dir, constants.CONFIG_DIRS_MODE, config.strict_permissions)

    hook_dirs = (config.renewal_pre_hooks_dir,
                 config.renewal_deploy_hooks_dir,
                 config.renewal_post_hooks_dir,)
    for hook_dir in hook_dirs:
        util.make_or_verify_dir(hook_dir, strict=config.strict_permissions)


@contextmanager
def make_displayer(config: configuration.NamespaceConfig
                   ) -> Generator[Union[display_util.NoninteractiveDisplay,
                                        display_util.FileDisplay], None, None]:
    """Creates a display object appropriate to the flags in the supplied config.

    :param config: Configuration object

    :returns: Display object implementing :class:`certbot.interfaces.IDisplay`

    """
    displayer: Union[None, display_util.NoninteractiveDisplay,
                     display_util.FileDisplay] = None
    devnull: Optional[IO] = None

    if config.quiet:
        config.noninteractive_mode = True
        devnull = open(os.devnull, "w")
        displayer = display_util.NoninteractiveDisplay(devnull)
    elif config.noninteractive_mode:
        displayer = display_util.NoninteractiveDisplay(sys.stdout)
    else:
        displayer = display_util.FileDisplay(
            sys.stdout, config.force_interactive)

    try:
        yield displayer
    finally:
        if devnull:
            devnull.close()


def main(cli_args=None):
    """Run Certbot.

    :param cli_args: command line to Certbot, defaults to ``sys.argv[1:]``
    :type cli_args: `list` of `str`

    :returns: value for `sys.exit` about the exit status of Certbot
    :rtype: `str` or `int` or `None`

    """
    if not cli_args:
        cli_args = sys.argv[1:]

    log.pre_arg_parse_setup()

    if os.environ.get('CERTBOT_SNAPPED') == 'True':
        cli_args = snap_config.prepare_env(cli_args)

    plugins = plugins_disco.PluginsRegistry.find_all()
    logger.debug("certbot version: %s", certbot.__version__)
    logger.debug("Location of certbot entry point: %s", sys.argv[0])
    # do not log `config`, as it contains sensitive data (e.g. revoke --key)!
    logger.debug("Arguments: %r", cli_args)
    logger.debug("Discovered plugins: %r", plugins)

    # note: arg parser internally handles --help (and exits afterwards)
    args = cli.prepare_and_parse_args(plugins, cli_args)
    config = configuration.NamespaceConfig(args)
    zope.component.provideUtility(config)

    # On windows, shell without administrative right cannot create symlinks required by certbot.
    # So we check the rights before continuing.
    misc.raise_for_non_administrative_windows_rights()

    try:
        log.post_arg_parse_setup(config)
        make_or_verify_needed_dirs(config)
    except errors.Error:
        # Let plugins_cmd be run as un-privileged user.
        if config.func != plugins_cmd:  # pylint: disable=comparison-with-callable
            raise

    # Reporter
    report = reporter.Reporter(config)
    zope.component.provideUtility(report)
    util.atexit_register(report.print_messages)

    with make_displayer(config) as displayer:
        zope.component.provideUtility(displayer)

        return config.func(config, plugins)<|MERGE_RESOLUTION|>--- conflicted
+++ resolved
@@ -1236,17 +1236,8 @@
     :raises errors.PluginSelectionError: MissingCommandlineFlag if supplied parameters do not pass
 
     """
-<<<<<<< HEAD
-    try:
-        # installers are used in auth mode to determine domain names
-        installer, auth = plug_sel.choose_configurator_plugins(config, plugins, "certonly")
-    except errors.PluginSelectionError as e:
-        logger.error("Could not choose appropriate plugin: %s", e)
-        raise
-=======
     # installers are used in auth mode to determine domain names
     installer, auth = plug_sel.choose_configurator_plugins(config, plugins, "certonly")
->>>>>>> 2df279bc
     le_client = _init_le_client(config, auth, installer)
 
     renewed_lineage = _get_and_save_cert(le_client, config, lineage=lineage)
@@ -1284,17 +1275,8 @@
 
     """
     # SETUP: Select plugins and construct a client instance
-<<<<<<< HEAD
-    try:
-        # installers are used in auth mode to determine domain names
-        installer, auth = plug_sel.choose_configurator_plugins(config, plugins, "certonly")
-    except errors.PluginSelectionError as e:
-        logger.error("Could not choose appropriate plugin: %s", e)
-        raise
-=======
     # installers are used in auth mode to determine domain names
     installer, auth = plug_sel.choose_configurator_plugins(config, plugins, "certonly")
->>>>>>> 2df279bc
 
     le_client = _init_le_client(config, auth, installer)
 
