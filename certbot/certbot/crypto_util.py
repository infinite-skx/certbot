"""Certbot client crypto utility functions.

.. todo:: Make the transition to use PSS rather than PKCS1_v1_5 when the server
    is capable of handling the signatures.

"""
import hashlib
import logging
import warnings

# See https://github.com/pyca/cryptography/issues/4275
from cryptography import x509  # type: ignore
from cryptography.exceptions import InvalidSignature
from cryptography.hazmat.backends import default_backend
from cryptography.hazmat.primitives import hashes  # type: ignore
from cryptography.hazmat.primitives.asymmetric.ec import ECDSA
from cryptography.hazmat.primitives.asymmetric.ec import EllipticCurvePublicKey
from cryptography.hazmat.primitives.asymmetric.padding import PKCS1v15
from cryptography.hazmat.primitives.asymmetric.rsa import RSAPublicKey
from OpenSSL import crypto
from OpenSSL import SSL  # type: ignore
import pyrfc3339
import six
import zope.component

from acme import crypto_util as acme_crypto_util
from acme.magic_typing import IO  # pylint: disable=unused-import, no-name-in-module
from certbot import errors
from certbot import interfaces
from certbot import util
from certbot.compat import os

logger = logging.getLogger(__name__)


# High level functions
def init_save_key(key_size, key_dir, keyname="key-certbot.pem"):
    """Initializes and saves a privkey.

    Inits key and saves it in PEM format on the filesystem.

    .. note:: keyname is the attempted filename, it may be different if a file
        already exists at the path.

    :param int key_size: RSA key size in bits
    :param str key_dir: Key save directory.
    :param str keyname: Filename of key

    :returns: Key
    :rtype: :class:`certbot.util.Key`

    :raises ValueError: If unable to generate the key given key_size.

    """
    try:
        key_pem = make_key(key_size)
    except ValueError as err:
        logger.error("", exc_info=True)
        raise err

    config = zope.component.getUtility(interfaces.IConfig)
    # Save file
    util.make_or_verify_dir(key_dir, 0o700, config.strict_permissions)
    key_f, key_path = util.unique_file(
        os.path.join(key_dir, keyname), 0o600, "wb")
    with key_f:
        key_f.write(key_pem)
    logger.debug("Generating key (%d bits): %s", key_size, key_path)

    return util.Key(key_path, key_pem)


def init_save_csr(privkey, names, path):
    """Initialize a CSR with the given private key.

    :param privkey: Key to include in the CSR
    :type privkey: :class:`certbot.util.Key`

    :param set names: `str` names to include in the CSR

    :param str path: Certificate save directory.

    :returns: CSR
    :rtype: :class:`certbot.util.CSR`

    """
    config = zope.component.getUtility(interfaces.IConfig)

    csr_pem = acme_crypto_util.make_csr(
        privkey.pem, names, must_staple=config.must_staple)

    # Save CSR
    util.make_or_verify_dir(path, 0o755, config.strict_permissions)
    csr_f, csr_filename = util.unique_file(
        os.path.join(path, "csr-certbot.pem"), 0o644, "wb")
    with csr_f:
        csr_f.write(csr_pem)
    logger.debug("Creating CSR: %s", csr_filename)

    return util.CSR(csr_filename, csr_pem, "pem")


# WARNING: the csr and private key file are possible attack vectors for TOCTOU
# We should either...
# A. Do more checks to verify that the CSR is trusted/valid
# B. Audit the parsing code for vulnerabilities

def valid_csr(csr):
    """Validate CSR.

    Check if `csr` is a valid CSR for the given domains.

    :param str csr: CSR in PEM.

    :returns: Validity of CSR.
    :rtype: bool

    """
    try:
        req = crypto.load_certificate_request(
            crypto.FILETYPE_PEM, csr)
        return req.verify(req.get_pubkey())
    except crypto.Error:
        logger.debug("", exc_info=True)
        return False


def csr_matches_pubkey(csr, privkey):
    """Does private key correspond to the subject public key in the CSR?

    :param str csr: CSR in PEM.
    :param str privkey: Private key file contents (PEM)

    :returns: Correspondence of private key to CSR subject public key.
    :rtype: bool

    """
    req = crypto.load_certificate_request(
        crypto.FILETYPE_PEM, csr)
    pkey = crypto.load_privatekey(crypto.FILETYPE_PEM, privkey)
    try:
        return req.verify(pkey)
    except crypto.Error:
        logger.debug("", exc_info=True)
        return False


def import_csr_file(csrfile, data):
    """Import a CSR file, which can be either PEM or DER.

    :param str csrfile: CSR filename
    :param str data: contents of the CSR file

    :returns: (`crypto.FILETYPE_PEM`,
               util.CSR object representing the CSR,
               list of domains requested in the CSR)
    :rtype: tuple

    """
    PEM = crypto.FILETYPE_PEM
    load = crypto.load_certificate_request
    try:
        # Try to parse as DER first, then fall back to PEM.
        csr = load(crypto.FILETYPE_ASN1, data)
    except crypto.Error:
        try:
            csr = load(PEM, data)
        except crypto.Error:
            raise errors.Error("Failed to parse CSR file: {0}".format(csrfile))

    domains = _get_names_from_loaded_cert_or_req(csr)
    # Internally we always use PEM, so re-encode as PEM before returning.
    data_pem = crypto.dump_certificate_request(PEM, csr)
    return PEM, util.CSR(file=csrfile, data=data_pem, form="pem"), domains


def make_key(bits):
    """Generate PEM encoded RSA key.

    :param int bits: Number of bits, at least 1024.

    :returns: new RSA key in PEM form with specified number of bits
    :rtype: str

    """
    assert bits >= 1024  # XXX
    key = crypto.PKey()
    key.generate_key(crypto.TYPE_RSA, bits)
    return crypto.dump_privatekey(crypto.FILETYPE_PEM, key)


def valid_privkey(privkey):
    """Is valid RSA private key?

    :param str privkey: Private key file contents in PEM

    :returns: Validity of private key.
    :rtype: bool

    """
    try:
        return crypto.load_privatekey(
            crypto.FILETYPE_PEM, privkey).check()
    except (TypeError, crypto.Error):
        return False


def verify_renewable_cert(renewable_cert):
    """For checking that your certs were not corrupted on disk.

    Several things are checked:
        1. Signature verification for the cert.
        2. That fullchain matches cert and chain when concatenated.
        3. Check that the private key matches the certificate.

    :param renewable_cert: cert to verify
    :type renewable_cert: certbot.interfaces.RenewableCert

    :raises errors.Error: If verification fails.
    """
    verify_renewable_cert_sig(renewable_cert)
    verify_fullchain(renewable_cert)
    verify_cert_matches_priv_key(renewable_cert.cert_path, renewable_cert.key_path)


def load_cert(cert_path):
    """Reads the certificate PEM file and returns a cryptography.x509 object
    :param str cert_path: Path to the certificate
    :rtype `cryptography.x509`:
    :returns: x509 certificate object
    """
    with open(cert_path, 'rb') as fh:
        cert_pem = fh.read()
    return x509.load_pem_x509_certificate(cert_pem, default_backend())


def cert_sha1_fingerprint(cert_path):
    """Get sha1 digest of the certificate fingerprint"""
    cert = load_cert(cert_path)
    return cert.fingerprint(hashes.SHA1())


def verify_renewable_cert_sig(renewable_cert):
    """Verifies the signature of a RenewableCert object.

    :param renewable_cert: cert to verify
    :type renewable_cert: certbot.interfaces.RenewableCert

    :raises errors.Error: If signature verification fails.
    """
    try:
        with open(renewable_cert.chain_path, 'rb') as chain_file:  # type: IO[bytes]
            chain = x509.load_pem_x509_certificate(chain_file.read(), default_backend())
<<<<<<< HEAD
        cert = load_cert(renewable_cert.cert)
=======
        with open(renewable_cert.cert_path, 'rb') as cert_file:  # type: IO[bytes]
            cert = x509.load_pem_x509_certificate(cert_file.read(), default_backend())
>>>>>>> f520d482
        pk = chain.public_key()
        with warnings.catch_warnings():
            verify_signed_payload(pk, cert.signature, cert.tbs_certificate_bytes,
                                  cert.signature_hash_algorithm)
    except (IOError, ValueError, InvalidSignature) as e:
        error_str = "verifying the signature of the cert located at {0} has failed. \
                Details: {1}".format(renewable_cert.cert_path, e)
        logger.exception(error_str)
        raise errors.Error(error_str)


def verify_signed_payload(public_key, signature, payload, signature_hash_algorithm):
    """Check the signature of a payload.

    :param RSAPublicKey/EllipticCurvePublicKey public_key: the public_key to check signature
    :param bytes signature: the signature bytes
    :param bytes payload: the payload bytes
    :param cryptography.hazmat.primitives.hashes.HashAlgorithm
           signature_hash_algorithm: algorithm used to hash the payload

    :raises InvalidSignature: If signature verification fails.
    :raises errors.Error: If public key type is not supported
    """
    with warnings.catch_warnings():
        warnings.simplefilter("ignore")
        if isinstance(public_key, RSAPublicKey):
            # https://github.com/python/typeshed/blob/master/third_party/2/cryptography/hazmat/primitives/asymmetric/rsa.pyi
            verifier = public_key.verifier(  # type: ignore
                signature, PKCS1v15(), signature_hash_algorithm
            )
            verifier.update(payload)
            verifier.verify()
        elif isinstance(public_key, EllipticCurvePublicKey):
            verifier = public_key.verifier(
                signature, ECDSA(signature_hash_algorithm)
            )
            verifier.update(payload)
            verifier.verify()
        else:
            raise errors.Error("Unsupported public key type")


def verify_cert_matches_priv_key(cert_path, key_path):
    """ Verifies that the private key and cert match.

    :param str cert_path: path to a cert in PEM format
    :param str key_path: path to a private key file

    :raises errors.Error: If they don't match.
    """
    try:
        context = SSL.Context(SSL.SSLv23_METHOD)
        context.use_certificate_file(cert_path)
        context.use_privatekey_file(key_path)
        context.check_privatekey()
    except (IOError, SSL.Error) as e:
        error_str = "verifying the cert located at {0} matches the \
                private key located at {1} has failed. \
                Details: {2}".format(cert_path,
                                     key_path, e)
        logger.exception(error_str)
        raise errors.Error(error_str)


def verify_fullchain(renewable_cert):
    """ Verifies that fullchain is indeed cert concatenated with chain.

    :param renewable_cert: cert to verify
    :type renewable_cert: certbot.interfaces.RenewableCert

    :raises errors.Error: If cert and chain do not combine to fullchain.
    """
    try:
        with open(renewable_cert.chain_path) as chain_file:  # type: IO[str]
            chain = chain_file.read()
        with open(renewable_cert.cert_path) as cert_file:  # type: IO[str]
            cert = cert_file.read()
        with open(renewable_cert.fullchain_path) as fullchain_file:  # type: IO[str]
            fullchain = fullchain_file.read()
        if (cert + chain) != fullchain:
            error_str = "fullchain does not match cert + chain for {0}!"
            error_str = error_str.format(renewable_cert.lineagename)
            raise errors.Error(error_str)
    except IOError as e:
        error_str = "reading one of cert, chain, or fullchain has failed: {0}".format(e)
        logger.exception(error_str)
        raise errors.Error(error_str)
    except errors.Error as e:
        raise e


def pyopenssl_load_certificate(data):
    """Load PEM/DER certificate.

    :raises errors.Error:

    """

    openssl_errors = []

    for file_type in (crypto.FILETYPE_PEM, crypto.FILETYPE_ASN1):
        try:
            return crypto.load_certificate(file_type, data), file_type
        except crypto.Error as error:  # TODO: other errors?
            openssl_errors.append(error)
    raise errors.Error("Unable to load: {0}".format(",".join(
        str(error) for error in openssl_errors)))


def _load_cert_or_req(cert_or_req_str, load_func,
                      typ=crypto.FILETYPE_PEM):
    try:
        return load_func(typ, cert_or_req_str)
    except crypto.Error:
        logger.error("", exc_info=True)
        raise


def _get_sans_from_cert_or_req(cert_or_req_str, load_func,
                               typ=crypto.FILETYPE_PEM):
    # pylint: disable=protected-access
    return acme_crypto_util._pyopenssl_cert_or_req_san(_load_cert_or_req(
        cert_or_req_str, load_func, typ))


def get_sans_from_cert(cert, typ=crypto.FILETYPE_PEM):
    """Get a list of Subject Alternative Names from a certificate.

    :param str cert: Certificate (encoded).
    :param typ: `crypto.FILETYPE_PEM` or `crypto.FILETYPE_ASN1`

    :returns: A list of Subject Alternative Names.
    :rtype: list

    """
    return _get_sans_from_cert_or_req(
        cert, crypto.load_certificate, typ)


def _get_names_from_cert_or_req(cert_or_req, load_func, typ):
    loaded_cert_or_req = _load_cert_or_req(cert_or_req, load_func, typ)
    return _get_names_from_loaded_cert_or_req(loaded_cert_or_req)


def _get_names_from_loaded_cert_or_req(loaded_cert_or_req):
    # pylint: disable=protected-access
    return acme_crypto_util._pyopenssl_cert_or_req_all_names(loaded_cert_or_req)


def get_names_from_cert(csr, typ=crypto.FILETYPE_PEM):
    """Get a list of domains from a cert, including the CN if it is set.

    :param str cert: Certificate (encoded).
    :param typ: `crypto.FILETYPE_PEM` or `crypto.FILETYPE_ASN1`

    :returns: A list of domain names.
    :rtype: list

    """
    return _get_names_from_cert_or_req(
        csr, crypto.load_certificate, typ)


def dump_pyopenssl_chain(chain, filetype=crypto.FILETYPE_PEM):
    """Dump certificate chain into a bundle.

    :param list chain: List of `crypto.X509` (or wrapped in
        :class:`josepy.util.ComparableX509`).

    """
    # XXX: returns empty string when no chain is available, which
    # shuts up RenewableCert, but might not be the best solution...
    return acme_crypto_util.dump_pyopenssl_chain(chain, filetype)


def notBefore(cert_path):
    """When does the cert at cert_path start being valid?

    :param str cert_path: path to a cert in PEM format

    :returns: the notBefore value from the cert at cert_path
    :rtype: :class:`datetime.datetime`

    """
    return _notAfterBefore(cert_path, crypto.X509.get_notBefore)


def notAfter(cert_path):
    """When does the cert at cert_path stop being valid?

    :param str cert_path: path to a cert in PEM format

    :returns: the notAfter value from the cert at cert_path
    :rtype: :class:`datetime.datetime`

    """
    return _notAfterBefore(cert_path, crypto.X509.get_notAfter)


def _notAfterBefore(cert_path, method):
    """Internal helper function for finding notbefore/notafter.

    :param str cert_path: path to a cert in PEM format
    :param function method: one of ``crypto.X509.get_notBefore``
        or ``crypto.X509.get_notAfter``

    :returns: the notBefore or notAfter value from the cert at cert_path
    :rtype: :class:`datetime.datetime`

    """
    # pylint: disable=redefined-outer-name
    with open(cert_path) as f:
        x509 = crypto.load_certificate(crypto.FILETYPE_PEM,
                                       f.read())
    # pyopenssl always returns bytes
    timestamp = method(x509)
    reformatted_timestamp = [timestamp[0:4], b"-", timestamp[4:6], b"-",
                             timestamp[6:8], b"T", timestamp[8:10], b":",
                             timestamp[10:12], b":", timestamp[12:]]
    timestamp_str = b"".join(reformatted_timestamp)
    # pyrfc3339 uses "native" strings. That is, bytes on Python 2 and unicode
    # on Python 3
    if six.PY3:
        timestamp_str = timestamp_str.decode('ascii')
    return pyrfc3339.parse(timestamp_str)


def sha256sum(filename):
    """Compute a sha256sum of a file.

    NB: In given file, platform specific newlines characters will be converted
    into their equivalent unicode counterparts before calculating the hash.

    :param str filename: path to the file whose hash will be computed

    :returns: sha256 digest of the file in hexadecimal
    :rtype: str
    """
    sha256 = hashlib.sha256()
    with open(filename, 'r') as file_d:
        sha256.update(file_d.read().encode('UTF-8'))
    return sha256.hexdigest()


def cert_and_chain_from_fullchain(fullchain_pem):
    """Split fullchain_pem into cert_pem and chain_pem

    :param str fullchain_pem: concatenated cert + chain

    :returns: tuple of string cert_pem and chain_pem
    :rtype: tuple

    """
    cert = crypto.dump_certificate(crypto.FILETYPE_PEM,
                                   crypto.load_certificate(
                                       crypto.FILETYPE_PEM, fullchain_pem)).decode()
    chain = fullchain_pem[len(cert):].lstrip()
    return (cert, chain)<|MERGE_RESOLUTION|>--- conflicted
+++ resolved
@@ -251,12 +251,7 @@
     try:
         with open(renewable_cert.chain_path, 'rb') as chain_file:  # type: IO[bytes]
             chain = x509.load_pem_x509_certificate(chain_file.read(), default_backend())
-<<<<<<< HEAD
         cert = load_cert(renewable_cert.cert)
-=======
-        with open(renewable_cert.cert_path, 'rb') as cert_file:  # type: IO[bytes]
-            cert = x509.load_pem_x509_certificate(cert_file.read(), default_backend())
->>>>>>> f520d482
         pk = chain.public_key()
         with warnings.catch_warnings():
             verify_signed_payload(pk, cert.signature, cert.tbs_certificate_bytes,
