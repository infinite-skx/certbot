--- conflicted
+++ resolved
@@ -344,13 +344,8 @@
         self.config.dry_run = True
         mock_execute = self._call_with_mock_execute(
             self.config, ["example.org"], "/foo/bar")
-<<<<<<< HEAD
-        self.assertFalse(mock_execute.called)
+        self.assertIs(mock_execute.called, False)
         self.assertTrue(mock_logger.info.called)
-=======
-        self.assertIs(mock_execute.called, False)
-        self.assertTrue(mock_logger.warning.called)
->>>>>>> c48adc57
 
     @mock.patch("certbot._internal.hooks.logger")
     def test_no_hook(self, mock_logger):
@@ -397,13 +392,8 @@
         self.config.dry_run = True
         mock_execute = self._call_with_mock_execute(
             self.config, ["example.org"], "/foo/bar")
-<<<<<<< HEAD
-        self.assertFalse(mock_execute.called)
+        self.assertIs(mock_execute.called, False)
         self.assertEqual(mock_logger.info.call_count, 2)
-=======
-        self.assertIs(mock_execute.called, False)
-        self.assertEqual(mock_logger.warning.call_count, 2)
->>>>>>> c48adc57
 
     def test_no_hooks(self):
         self.config.renew_hook = None
