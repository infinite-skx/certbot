--- conflicted
+++ resolved
@@ -718,13 +718,8 @@
         self._test_error_with_rollback()
 
     def _test_error_with_rollback(self):
-<<<<<<< HEAD
-        self._test_error(restart_error=True)
-        self.assertTrue(self.client.installer.restart.called)
-=======
         self._test_error()
         self.assertIs(self.client.installer.restart.called, True)
->>>>>>> 2df279bc
 
     def _test_error(self, enhance_error=False, restart_error=False):
         self.config.redirect = True
