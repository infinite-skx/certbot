# Certbot change log

Certbot adheres to [Semantic Versioning](https://semver.org/).

<<<<<<< HEAD
## 11.1.2021 - 2021-11-01

### Added

* Added code signing server workflow to `tools/finish_release.py`

## 1.21.0 - master
=======
## 1.23.0 - master

### Added

*

### Changed

*

### Fixed

*

More details about these changes can be found on our GitHub repo.

## 1.22.0 - 2021-12-07

### Added

* Support for Python 3.10 was added to Certbot and all of its components.
* The function certbot.util.parse_loose_version was added to parse version
  strings in the same way as the now deprecated distutils.version.LooseVersion
  class from the Python standard library.
* Added `--issuance-timeout`. This option specifies how long (in seconds) Certbot will wait
  for the server to issue a certificate.

### Changed

* The function certbot.util.get_strict_version was deprecated and will be
  removed in a future release.

### Fixed

* Fixed an issue on Windows where the `web.config` created by Certbot would sometimes
  conflict with preexisting configurations (#9088).
* Fixed an issue on Windows where the `webroot` plugin would crash when multiple domains
  had the same webroot. This affected Certbot 1.21.0.

More details about these changes can be found on our GitHub repo.

## 1.21.0 - 2021-11-02
>>>>>>> 693c674a

### Added

* Certbot will generate a `web.config` file on Windows in the challenge path
  when the `webroot` plugin is used, if one does not exist. This `web.config` file
  lets IIS serve challenge files while they do not have an extension.

### Changed

* We changed the PGP key used to sign the packages we upload to PyPI. Going
  forward, releases will be signed with one of three different keys. All of
  these keys are available on major key servers and signed by our previous PGP
  key. The fingerprints of these new keys are:
    * BF6BCFC89E90747B9A680FD7B6029E8500F7DB16
    * 86379B4F0AF371B50CD9E5FF3402831161D1D280
    * 20F201346BF8F3F455A73F9A780CC99432A28621

### Fixed

*

More details about these changes can be found on our GitHub repo.

## 1.20.0 - 2021-10-05

### Added

* Added `--no-reuse-key`. This remains the default behavior, but the flag may be
  useful to unset the `--reuse-key` option on existing certificates.

### Changed

*

### Fixed

* The certbot-dns-rfc2136 plugin in Certbot 1.19.0 inadvertently had an implicit
  dependency on `dnspython>=2.0`. This has been relaxed to `dnspython>=1.15.0`.

More details about these changes can be found on our GitHub repo.

## 1.19.0 - 2021-09-07

### Added

* The certbot-dns-rfc2136 plugin always assumed the use of an IP address as the
  target server, but this was never checked. Until now. The plugin raises an error
  if the configured target server is not a valid IPv4 or IPv6 address.
* Our acme library now supports requesting certificates for IP addresses.
  This feature is still unsupported by Certbot and Let's Encrypt.

### Changed

* Several attributes in `certbot.display.util` module are deprecated and will
  be removed in a future release of Certbot. Any import of these attributes will
  emit a warning to prepare the transition for developers.
* `zope` based interfaces in `certbot.interfaces` module are deprecated and will
  be removed in a future release of Certbot. Any import of these interfaces will
  emit a warning to prepare the transition for developers.
* We removed the dependency on `chardet` from our acme library. Except for when
  downloading a certificate in an alternate format, our acme library now
  assumes all server responses are UTF-8 encoded which is required by RFC 8555.

### Fixed

* Fixed parsing of `Define`d values in the Apache plugin to allow for `=` in the value.
* Fixed a relatively harmless crash when issuing a certificate with `--quiet`/`-q`.

More details about these changes can be found on our GitHub repo.

## 1.18.0 - 2021-08-03

### Added

* New functions that Certbot plugins can use to interact with the user have
  been added to `certbot.display.util`. We plan to deprecate using `IDisplay`
  with `zope` in favor of these new functions in the future.
* The `Plugin`, `Authenticator` and `Installer` classes are added to
  `certbot.interfaces` module as alternatives to Certbot's current `zope` based
  plugin interfaces. The API of these interfaces is identical, but they are
  based on Python's `abc` module instead of `zope`. Certbot will continue to
  detect plugins that implement either interface, but we plan to drop support
  for `zope` based interfaces in a future version of Certbot.
* The class `certbot.configuration.NamespaceConfig` is added to the Certbot's
  public API.

### Changed

* When self-validating HTTP-01 challenges using
  acme.challenges.HTTP01Response.simple_verify, we now assume that the response
  is composed of only ASCII characters. Previously we were relying on the
  default behavior of the requests library which tries to guess the encoding of
  the response which was error prone.
* `acme`: the `.client.Client` and `.client.BackwardsCompatibleClientV2` classes
  are now deprecated in favor of `.client.ClientV2`.
* The `certbot.tests.patch_get_utility*` functions have been deprecated.
  Plugins should now patch `certbot.display.util` themselves in their tests or
  use `certbot.tests.util.patch_display_util` as a temporary workaround.
* In order to simplify the transition to Certbot's new plugin interfaces, the
  classes `Plugin` and `Installer` in `certbot.plugins.common` module and
  `certbot.plugins.dns_common.DNSAuthenticator` now implement Certbot's new
  plugin interfaces. The Certbot plugins based on these classes are now
  automatically detected as implementing these interfaces.
* We added a dependency on `chardet` to our acme library so that it will be
  used over `charset_normalizer` in newer versions of `requests`.

### Fixed

* The Apache authenticator no longer crashes with "Unable to insert label"
  when encountering a completely empty vhost. This issue affected Certbot 1.17.0.
* Users of the Certbot snap on Debian 9 (Stretch) should no longer encounter an
  "access denied" error when installing DNS plugins.

More details about these changes can be found on our GitHub repo.

## 1.17.0 - 2021-07-06

### Added

* Add Void Linux overrides for certbot-apache.

### Changed

* We changed how dependencies are specified between Certbot packages. For this
  and future releases, higher level Certbot components will require that lower
  level components are the same version or newer. More specifically, version X
  of the Certbot package will now always require acme>=X and version Y of a
  plugin package will always require acme>=Y and certbot=>Y. Specifying
  dependencies in this way simplifies testing and development.
* The Apache authenticator now always configures virtual hosts which do not have
  an explicit `ServerName`. This should make it work more reliably with the
  default Apache configuration in Debian-based environments.

### Fixed

* When we increased the logging level on our nginx "Could not parse file" message,
  it caused a previously-existing inability to parse empty files to become more
  visible. We have now added the ability to correctly parse empty files, so that
  message should only show for more significant errors.

More details about these changes can be found on our GitHub repo.

## 1.16.0 - 2021-06-01

### Added

*

### Changed

* DNS plugins based on lexicon now require dns-lexicon >= v3.1.0
* Use UTF-8 encoding for renewal configuration files
* Windows installer now cleans up old Certbot dependency packages
  before installing the new ones to avoid version conflicts.
* This release contains a substantial command-line UX overhaul,
  based on previous user research. The main goal was to streamline
  and clarify output. If you would like to see more verbose output, use
  the -v or -vv flags. UX improvements are an iterative process and
  the Certbot team welcomes constructive feedback.
* Functions `certbot.crypto_util.init_save_key` and `certbot.crypto_util.init_save_csr`,
  whose behaviors rely on the global Certbot `config` singleton, are deprecated and will
  be removed in a future release. Please use `certbot.crypto_util.generate_key` and
  `certbot.crypto_util.generate_csr` instead.

### Fixed

* Fix TypeError due to incompatibility with lexicon >= v3.6.0
* Installers (e.g. nginx, Apache) were being restarted unnecessarily after dry-run renewals.
* Colors and bold text should properly render in all supported versions of Windows.

More details about these changes can be found on our GitHub repo.

## 1.15.0 - 2021-05-04

### Added

*

### Changed

*

### Fixed

*

More details about these changes can be found on our GitHub repo.

## 1.14.0 - 2021-04-06

### Added

*

### Changed

* certbot-auto no longer checks for updates on any operating system.
* The module `acme.magic_typing` is deprecated and will be removed in a future release.
  Please use the built-in module `typing` instead.
* The DigitalOcean plugin now creates TXT records for the DNS-01 challenge with a lower 30s TTL.

### Fixed

* Don't output an empty line for a hidden certificate when `certbot certificates` is being used
  in combination with `--cert-name` or `-d`.

More details about these changes can be found on our GitHub repo.

## 1.13.0 - 2021-03-02

### Added

*

### Changed

* CLI flags `--os-packages-only`, `--no-self-upgrade`, `--no-bootstrap` and `--no-permissions-check`,
  which are related to certbot-auto, are deprecated and will be removed in a future release.
* Certbot no longer conditionally depends on an external mock module. Certbot's
  test API will continue to use it if it is available for backwards
  compatibility, however, this behavior has been deprecated and will be removed
  in a future release.
* The acme library no longer depends on the `security` extras from `requests`
  which was needed to support SNI in TLS requests when using old versions of
  Python 2.
* Certbot and all of its components no longer depend on the library `six`.
* The update of certbot-auto itself is now disabled on all RHEL-like systems.
* When revoking a certificate by `--cert-name`, it is no longer necessary to specify the `--server`
  if the certificate was obtained from a non-default ACME server.
* The nginx authenticator now configures all matching HTTP and HTTPS vhosts for the HTTP-01
  challenge. It is now compatible with external HTTPS redirection by a CDN or load balancer.

### Fixed

*

More details about these changes can be found on our GitHub repo.

## 1.12.0 - 2021-02-02

### Added

*

### Changed

* The `--preferred-chain` flag now only checks the Issuer Common Name of the
  topmost (closest to the root) certificate in the chain, instead of checking
  every certificate in the chain.
  See [#8577](https://github.com/certbot/certbot/issues/8577).
* Support for Python 2 has been removed.
* In previous releases, we caused certbot-auto to stop updating its Certbot
  installation. In this release, we are beginning to disable updates to the
  certbot-auto script itself. This release includes Amazon Linux users, and all
  other systems that are not based on Debian or RHEL. We plan to make this
  change to the certbot-auto script for all users in the coming months.

### Fixed

* Fixed the apache component on openSUSE Tumbleweed which no longer provides
  an apache2ctl symlink and uses apachectl instead.
* Fixed a typo in `certbot/crypto_util.py` causing an error upon attempting `secp521r1` key generation

More details about these changes can be found on our GitHub repo.

## 1.11.0 - 2021-01-05

### Added

*

### Changed

* We deprecated support for Python 2 in Certbot and its ACME library.
  Support for Python 2 will be removed in the next planned release of Certbot.
* certbot-auto was deprecated on all systems. For more information about this
  change, see
  https://community.letsencrypt.org/t/certbot-auto-no-longer-works-on-debian-based-systems/139702/7.
* We deprecated support for Apache 2.2 in the certbot-apache plugin and it will
  be removed in a future release of Certbot.

### Fixed

* The Certbot snap no longer loads packages installed via `pip install --user`. This
  was unintended and DNS plugins should be installed via `snap` instead.
* `certbot-dns-google` would sometimes crash with HTTP 409/412 errors when used with very large zones. See [#6036](https://github.com/certbot/certbot/issues/6036).
* `certbot-dns-google` would sometimes crash with an HTTP 412 error if preexisting records had an unexpected TTL, i.e.: different than Certbot's default TTL for this plugin. See [#8551](https://github.com/certbot/certbot/issues/8551).

More details about these changes can be found on our GitHub repo.

## 1.10.1 - 2020-12-03

### Fixed

* Fixed a bug in `certbot.util.add_deprecated_argument` that caused the
  deprecated `--manual-public-ip-logging-ok` flag to crash Certbot in some
  scenarios.

More details about these changes can be found on our GitHub repo.

## 1.10.0 - 2020-12-01

### Added

* Added timeout to DNS query function calls for dns-rfc2136 plugin.
* Confirmation when deleting certificates
* CLI flag `--key-type` has been added to specify 'rsa' or 'ecdsa' (default 'rsa').
* CLI flag `--elliptic-curve` has been added which takes an NIST/SECG elliptic curve. Any of
  `secp256r1`, `secp384r1` and `secp521r1` are accepted values.
* The command `certbot certficates` lists the which type of the private key that was used
  for the private key.
* Support for Python 3.9 was added to Certbot and all of its components.

### Changed

* certbot-auto was deprecated on Debian based systems.
* CLI flag `--manual-public-ip-logging-ok` is now a no-op, generates a
  deprecation warning, and will be removed in a future release.

### Fixed

* Fixed a Unicode-related crash in the nginx plugin when running under Python 2.

More details about these changes can be found on our GitHub repo.

## 1.9.0 - 2020-10-06

### Added

* `--preconfigured-renewal` flag, for packager use only.
  See the [packaging guide](https://certbot.eff.org/docs/packaging.html).

### Changed

* certbot-auto was deprecated on all systems except for those based on Debian or RHEL.
* Update the packaging instructions to promote usage of `python -m pytest` to test Certbot
  instead of the deprecated `python setup.py test` setuptools approach.
* Reduced CLI logging when reloading nginx, if it is not running.
* Reduced CLI logging when handling some kinds of errors.

### Fixed

* Fixed `server_name` case-sensitivity in the nginx plugin.
* The minimum version of the `acme` library required by Certbot was corrected.
  In the previous release, Certbot said it required `acme>=1.6.0` when it
  actually required `acme>=1.8.0` to properly support removing contact
  information from an ACME account.
* Upgraded the version of httplib2 used in our snaps and Docker images to add
  support for proxy environment variables and fix the plugin for Google Cloud
  DNS.

More details about these changes can be found on our GitHub repo.

## 1.8.0 - 2020-09-08

### Added

* Added the ability to remove email and phone contact information from an account
  using `update_account --register-unsafely-without-email`

### Changed

* Support for Python 3.5 has been removed.

### Fixed

* The problem causing the Apache plugin in the Certbot snap on ARM systems to
  fail to load the Augeas library it depends on has been fixed.
* The `acme` library can now tell the ACME server to clear contact information by passing an empty
  `tuple` to the `contact` field of a `Registration` message.
* Fixed the `*** stack smashing detected ***` error in the Certbot snap on some systems.

More details about these changes can be found on our GitHub repo.

## 1.7.0 - 2020-08-04

### Added

* Third-party plugins can be used without prefix (`plugin_name` instead of `dist_name:plugin_name`):
  this concerns the plugin name, CLI flags, and keys in credential files.
  The prefixed form is still supported but is deprecated, and will be removed in a future release.
* Added `--nginx-sleep-seconds` (default `1`) for environments where nginx takes a long time to reload.

### Changed

* The Linode DNS plugin now waits 120 seconds for DNS propagation, instead of 1200,
  due to https://www.linode.com/blog/linode/linode-turns-17/
* We deprecated support for Python 3.5 in Certbot and its ACME library.
  Support for Python 3.5 will be removed in the next major release of Certbot.

### Fixed


More details about these changes can be found on our GitHub repo.

## 1.6.0 - 2020-07-07

### Added

* Certbot snaps are now available for the arm64 and armhf architectures.
* Add minimal code to run Nginx plugin on NetBSD.
* Make Certbot snap find externally snapped plugins
* Function `certbot.compat.filesystem.umask` is a drop-in replacement for `os.umask`
  implementing umask for both UNIX and Windows systems.
* Support for alternative certificate chains in the `acme` module.
* Added `--preferred-chain <issuer CN>`. If a CA offers multiple certificate chains,
  it may be  used to indicate to Certbot which chain should be preferred.
  * e.g. `--preferred-chain "DST Root CA X3"`

### Changed

* Allow session tickets to be disabled in Apache when mod_ssl is statically linked.
* Generalize UI warning message on renewal rate limits
* Certbot behaves similarly on Windows to on UNIX systems regarding umask, and
  the umask `022` is applied by default: all files/directories are not writable by anyone
  other than the user running Certbot and the system/admin users.
* Read acmev1 Let's Encrypt server URL from renewal config as acmev2 URL to prepare
  for impending acmev1 deprecation.

### Fixed

* Cloudflare API Tokens may now be restricted to individual zones.
* Don't use `StrictVersion`, but `LooseVersion` to check version requirements with setuptools,
  to fix some packaging issues with libraries respecting PEP404 for version string,
  with doesn't match `StrictVersion` requirements.
* Certbot output doesn't refer to SSL Labs due to confusing scoring behavior.
* Fix paths when calling to programs outside of the Certbot Snap, fixing the apache and nginx
  plugins on, e.g., CentOS 7.

More details about these changes can be found on our GitHub repo.

## 1.5.0 - 2020-06-02

### Added

* Require explicit confirmation of snap plugin permissions before connecting.

### Changed

* Improved error message in apache installer when mod_ssl is not available.

### Fixed

* Add support for OCSP responses which use a public key hash ResponderID, fixing
  interoperability with Sectigo CAs.
* Fix TLS-ALPN test that fails when run with newer versions of OpenSSL.

More details about these changes can be found on our GitHub repo.

## 1.4.0 - 2020-05-05

### Added

* Turn off session tickets for apache plugin by default when appropriate.
* Added serial number of certificate to the output of `certbot certificates`
* Expose two new environment variables in the authenticator and cleanup scripts used by
  the `manual` plugin: `CERTBOT_REMAINING_CHALLENGES` is equal to the number of challenges
  remaining after the current challenge, `CERTBOT_ALL_DOMAINS` is a comma-separated list
  of all domains challenged for the current certificate.
* Added TLS-ALPN-01 challenge support in the `acme` library. Support of this
  challenge in the Certbot client is planned to be added in a future release.
* Added minimal proxy support for OCSP verification.
* On Windows, hooks are now executed in a Powershell shell instead of a CMD shell,
  allowing both `*.ps1` and `*.bat` as valid scripts for Certbot.

### Changed

* Reorganized error message when a user entered an invalid email address.
* Stop asking interactively if the user would like to add a redirect.
* `mock` dependency is now conditional on Python 2 in all of our packages.
* Deprecate certbot-auto on Gentoo, macOS, and FreeBSD.
* Allow existing but empty archive and live dir to be used when creating new lineage.

### Fixed

* When using an RFC 8555 compliant endpoint, the `acme` library no longer sends the
  `resource` field in any requests or the `type` field when responding to challenges.
* Fix nginx plugin crash when non-ASCII configuration file is being read (instead,
  the user will be warned that UTF-8 must be used).
* Fix hanging OCSP queries during revocation checking - added a 10 second timeout.
* Standalone servers now have a default socket timeout of 30 seconds, fixing
  cases where an idle connection can cause the standalone plugin to hang.
* Parsing of the RFC 8555 application/pem-certificate-chain now tolerates CRLF line
  endings. This should fix interoperability with Buypass' services.

More details about these changes can be found on our GitHub repo.

## 1.3.0 - 2020-03-03

### Added

* Added certbot.ocsp Certbot's API. The certbot.ocsp module can be used to
  determine the OCSP status of certificates.
* Don't verify the existing certificate in HTTP01Response.simple_verify, for
  compatibility with the real-world ACME challenge checks.
* Added support for `$hostname` in nginx `server_name` directive

### Changed

* Certbot will now renew certificates early if they have been revoked according
  to OCSP.
* Fix acme module warnings when response Content-Type includes params (e.g. charset).
* Fixed issue where webroot plugin would incorrectly raise `Read-only file system`
  error when creating challenge directories (issue #7165).

### Fixed

* Fix Apache plugin to use less restrictive umask for making the challenge directory when a restrictive umask was set when certbot was started.

More details about these changes can be found on our GitHub repo.

## 1.2.0 - 2020-02-04

### Added

* Added support for Cloudflare's limited-scope API Tokens

### Changed

* Add directory field to error message when field is missing.
* If MD5 hasher is not available, try it in non-security mode (fix for FIPS systems) -- [#1948](https://github.com/certbot/certbot/issues/1948)
* Disable old SSL versions and ciphersuites and remove `SSLCompression off` setting to follow Mozilla recommendations in Apache.
* Remove ECDHE-RSA-AES128-SHA from NGINX ciphers list now that Windows 2008 R2 and Windows 7 are EOLed
* Support for Python 3.4 has been removed.

### Fixed

* Fix collections.abc imports for Python 3.9.

More details about these changes can be found on our GitHub repo.

## 1.1.0 - 2020-01-14

### Added

*

### Changed

* Removed the fallback introduced with 0.34.0 in `acme` to retry a POST-as-GET
  request as a GET request when the targeted ACME CA server seems to not support
  POST-as-GET requests.
* certbot-auto no longer supports architectures other than x86_64 on RHEL 6
  based systems. Existing certbot-auto installations affected by this will
  continue to work, but they will no longer receive updates. To install a
  newer version of Certbot on these systems, you should update your OS.
* Support for Python 3.4 in Certbot and its ACME library is deprecated and will be
  removed in the next release of Certbot. certbot-auto users on x86_64 systems running
  RHEL 6 or derivatives will be asked to enable Software Collections (SCL) repository
  so Python 3.6 can be installed. certbot-auto can enable the SCL repo for you on CentOS 6
  while users on other RHEL 6 based systems will be asked to do this manually.

### Fixed

*

More details about these changes can be found on our GitHub repo.

## 1.0.0 - 2019-12-03

### Added

*

### Removed

* The `docs` extras for the `certbot-apache` and `certbot-nginx` packages
  have been removed.

### Changed

* certbot-auto has deprecated support for systems using OpenSSL 1.0.1 that are
  not running on x86-64. This primarily affects RHEL 6 based systems.
* Certbot's `config_changes` subcommand has been removed
* `certbot.plugins.common.TLSSNI01` has been removed.
* Deprecated attributes related to the TLS-SNI-01 challenge in
  `acme.challenges` and `acme.standalone`
  have been removed.
* The functions `certbot.client.view_config_changes`,
  `certbot.main.config_changes`,
  `certbot.plugins.common.Installer.view_config_changes`,
  `certbot.reverter.Reverter.view_config_changes`, and
  `certbot.util.get_systemd_os_info` have been removed
* Certbot's `register --update-registration` subcommand has been removed
* When possible, default to automatically configuring the webserver so all requests
  redirect to secure HTTPS access. This is mostly relevant when running Certbot
  in non-interactive mode. Previously, the default was to not redirect all requests.

### Fixed

*

More details about these changes can be found on our GitHub repo.

## 0.40.1 - 2019-11-05

### Changed

* Added back support for Python 3.4 to Certbot components and certbot-auto due
  to a bug when requiring Python 2.7 or 3.5+ on RHEL 6 based systems.

More details about these changes can be found on our GitHub repo.

## 0.40.0 - 2019-11-05

### Added

*

### Changed

* We deprecated support for Python 3.4 in Certbot and its ACME library. Support
  for Python 3.4 will be removed in the next major release of Certbot.
  certbot-auto users on RHEL 6 based systems will be asked to enable Software
  Collections (SCL) repository so Python 3.6 can be installed. certbot-auto can
  enable the SCL repo for you on CentOS 6 while users on other RHEL 6 based
  systems will be asked to do this manually.
* `--server` may now be combined with `--dry-run`. Certbot will, as before, use the
  staging server instead of the live server when `--dry-run` is used.
* `--dry-run` now requests fresh authorizations every time, fixing the issue
  where it was prone to falsely reporting success.
* Updated certbot-dns-google to depend on newer versions of
  google-api-python-client and oauth2client.
* The OS detection logic again uses distro library for Linux OSes
* certbot.plugins.common.TLSSNI01 has been deprecated and will be removed in a
  future release.
* CLI flags --tls-sni-01-port and --tls-sni-01-address have been removed.
* The values tls-sni and tls-sni-01 for the --preferred-challenges flag are no
  longer accepted.
* Removed the flags: `--agree-dev-preview`, `--dialog`, and `--apache-init-script`
* acme.standalone.BaseRequestHandlerWithLogging and
  acme.standalone.simple_tls_sni_01_server have been deprecated and will be
  removed in a future release of the library.
* certbot-dns-rfc2136 now use TCP to query SOA records.

### Fixed

*

More details about these changes can be found on our GitHub repo.

## 0.39.0 - 2019-10-01

### Added

* Support for Python 3.8 was added to Certbot and all of its components.
* Support for CentOS 8 was added to certbot-auto.

### Changed

* Don't send OCSP requests for expired certificates
* Return to using platform.linux_distribution instead of distro.linux_distribution in OS fingerprinting for Python < 3.8
* Updated the Nginx plugin's TLS configuration to keep support for some versions of IE11.

### Fixed

* Fixed OS detection in the Apache plugin on RHEL 6.

More details about these changes can be found on our GitHub repo.

## 0.38.0 - 2019-09-03

### Added

* Disable session tickets for Nginx users when appropriate.

### Changed

* If Certbot fails to rollback your server configuration, the error message
  links to the Let's Encrypt forum. Change the link to the Help category now
  that the Server category has been closed.
* Replace platform.linux_distribution with distro.linux_distribution as a step
  towards Python 3.8 support in Certbot.

### Fixed

* Fixed OS detection in the Apache plugin on Scientific Linux.

More details about these changes can be found on our GitHub repo.

## 0.37.2 - 2019-08-21

* Stop disabling TLS session tickets in Nginx as it caused TLS failures on
  some systems.

More details about these changes can be found on our GitHub repo.

## 0.37.1 - 2019-08-08

### Fixed

* Stop disabling TLS session tickets in Apache as it caused TLS failures on
  some systems.

More details about these changes can be found on our GitHub repo.

## 0.37.0 - 2019-08-07

### Added

* Turn off session tickets for apache plugin by default
* acme: Authz deactivation added to `acme` module.

### Changed

* Follow updated Mozilla recommendations for Nginx ssl_protocols, ssl_ciphers,
  and ssl_prefer_server_ciphers

### Fixed

* Fix certbot-auto failures on RHEL 8.

More details about these changes can be found on our GitHub repo.

## 0.36.0 - 2019-07-11

### Added

* Turn off session tickets for nginx plugin by default
* Added missing error types from RFC8555 to acme

### Changed

* Support for Ubuntu 14.04 Trusty has been removed.
* Update the 'manage your account' help to be more generic.
* The error message when Certbot's Apache plugin is unable to modify your
  Apache configuration has been improved.
* Certbot's config_changes subcommand has been deprecated and will be
  removed in a future release.
* `certbot config_changes` no longer accepts a --num parameter.
* The functions `certbot.plugins.common.Installer.view_config_changes` and
  `certbot.reverter.Reverter.view_config_changes` have been deprecated and will
  be removed in a future release.

### Fixed

* Replace some unnecessary platform-specific line separation.

More details about these changes can be found on our GitHub repo.

## 0.35.1 - 2019-06-10

### Fixed

* Support for specifying an authoritative base domain in our dns-rfc2136 plugin
  has been removed. This feature was added in our last release but had a bug
  which caused the plugin to fail so the feature has been removed until it can
  be added properly.

Despite us having broken lockstep, we are continuing to release new versions of
all Certbot components during releases for the time being, however, the only
package with changes other than its version number was:

* certbot-dns-rfc2136

More details about these changes can be found on our GitHub repo.

## 0.35.0 - 2019-06-05

### Added

* dns_rfc2136 plugin now supports explicitly specifying an authoritative
  base domain for cases when the automatic method does not work (e.g.
  Split horizon DNS)

### Changed

*

### Fixed

* Renewal parameter `webroot_path` is always saved, avoiding some regressions
  when `webroot` authenticator plugin is invoked with no challenge to perform.
* Certbot now accepts OCSP responses when an explicit authorized
  responder, different from the issuer, is used to sign OCSP
  responses.
* Scripts in Certbot hook directories are no longer executed when their
  filenames end in a tilde.

Despite us having broken lockstep, we are continuing to release new versions of
all Certbot components during releases for the time being, however, the only
package with changes other than its version number was:

* certbot
* certbot-dns-rfc2136

More details about these changes can be found on our GitHub repo.

## 0.34.2 - 2019-05-07

### Fixed

* certbot-auto no longer writes a check_permissions.py script at the root
  of the filesystem.

Despite us having broken lockstep, we are continuing to release new versions of
all Certbot components during releases for the time being, however, the only
changes in this release were to certbot-auto.

More details about these changes can be found on our GitHub repo.

## 0.34.1 - 2019-05-06

### Fixed

* certbot-auto no longer prints a blank line when there are no permissions
  problems.

Despite us having broken lockstep, we are continuing to release new versions of
all Certbot components during releases for the time being, however, the only
changes in this release were to certbot-auto.

More details about these changes can be found on our GitHub repo.

## 0.34.0 - 2019-05-01

### Changed

* Apache plugin now tries to restart httpd on Fedora using systemctl if a
  configuration test error is detected. This has to be done due to the way
  Fedora now generates the self signed certificate files upon first
  restart.
* Updated Certbot and its plugins to improve the handling of file system permissions
  on Windows as a step towards adding proper Windows support to Certbot.
* Updated urllib3 to 1.24.2 in certbot-auto.
* Removed the fallback introduced with 0.32.0 in `acme` to retry a challenge response
  with a `keyAuthorization` if sending the response without this field caused a
  `malformed` error to be received from the ACME server.
* Linode DNS plugin now supports api keys created from their new panel
  at [cloud.linode.com](https://cloud.linode.com)

### Fixed

* Fixed Google DNS Challenge issues when private zones exist
* Adding a warning noting that future versions of Certbot will automatically configure the
  webserver so that all requests redirect to secure HTTPS access. You can control this
  behavior and disable this warning with the --redirect and --no-redirect flags.
* certbot-auto now prints warnings when run as root with insecure file system
  permissions. If you see these messages, you should fix the problem by
  following the instructions at
  https://community.letsencrypt.org/t/certbot-auto-deployment-best-practices/91979/,
  however, these warnings can be disabled as necessary with the flag
  --no-permissions-check.
* `acme` module uses now a POST-as-GET request to retrieve the registration
  from an ACME v2 server
* Convert the tsig algorithm specified in the certbot_dns_rfc2136 configuration file to
  all uppercase letters before validating. This makes the value in the config case
  insensitive.

Despite us having broken lockstep, we are continuing to release new versions of
all Certbot components during releases for the time being, however, the only
package with changes other than its version number was:

* acme
* certbot
* certbot-apache
* certbot-dns-cloudflare
* certbot-dns-cloudxns
* certbot-dns-digitalocean
* certbot-dns-dnsimple
* certbot-dns-dnsmadeeasy
* certbot-dns-gehirn
* certbot-dns-google
* certbot-dns-linode
* certbot-dns-luadns
* certbot-dns-nsone
* certbot-dns-ovh
* certbot-dns-rfc2136
* certbot-dns-route53
* certbot-dns-sakuracloud
* certbot-nginx

More details about these changes can be found on our GitHub repo.

## 0.33.1 - 2019-04-04

### Fixed

* A bug causing certbot-auto to print warnings or crash on some RHEL based
  systems has been resolved.

Despite us having broken lockstep, we are continuing to release new versions of
all Certbot components during releases for the time being, however, the only
changes in this release were to certbot-auto.

More details about these changes can be found on our GitHub repo.

## 0.33.0 - 2019-04-03

### Added

* Fedora 29+ is now supported by certbot-auto. Since Python 2.x is on a deprecation
  path in Fedora, certbot-auto will install and use Python 3.x on Fedora 29+.
* CLI flag `--https-port` has been added for Nginx plugin exclusively, and replaces
  `--tls-sni-01-port`. It defines the HTTPS port the Nginx plugin will use while
  setting up a new SSL vhost. By default the HTTPS port is 443.

### Changed

* Support for TLS-SNI-01 has been removed from all official Certbot plugins.
* Attributes related to the TLS-SNI-01 challenge in `acme.challenges` and `acme.standalone`
  modules are deprecated and will be removed soon.
* CLI flags `--tls-sni-01-port` and `--tls-sni-01-address` are now no-op, will
  generate a deprecation warning if used, and will be removed soon.
* Options `tls-sni` and `tls-sni-01` in `--preferred-challenges` flag are now no-op,
  will generate a deprecation warning if used, and will be removed soon.
* CLI flag `--standalone-supported-challenges` has been removed.

### Fixed

* Certbot uses the Python library cryptography for OCSP when cryptography>=2.5
  is installed. We fixed a bug in Certbot causing it to interpret timestamps in
  the OCSP response as being in the local timezone rather than UTC.
* Issue causing the default CentOS 6 TLS configuration to ignore some of the
  HTTPS VirtualHosts created by Certbot. mod_ssl loading is now moved to main
  http.conf for this environment where possible.

Despite us having broken lockstep, we are continuing to release new versions of
all Certbot components during releases for the time being, however, the only
package with changes other than its version number was:

* acme
* certbot
* certbot-apache
* certbot-nginx

More details about these changes can be found on our GitHub repo.

## 0.32.0 - 2019-03-06

### Added

* If possible, Certbot uses built-in support for OCSP from recent cryptography
  versions instead of the OpenSSL binary: as a consequence Certbot does not need
  the OpenSSL binary to be installed anymore if cryptography>=2.5 is installed.

### Changed

* Certbot and its acme module now depend on josepy>=1.1.0 to avoid printing the
  warnings described at https://github.com/certbot/josepy/issues/13.
* Apache plugin now respects CERTBOT_DOCS environment variable when adding
  command line defaults.
* The running of manual plugin hooks is now always included in Certbot's log
  output.
* Tests execution for certbot, certbot-apache and certbot-nginx packages now relies on pytest.
* An ACME CA server may return a "Retry-After" HTTP header on authorization polling, as
  specified in the ACME protocol, to indicate when the next polling should occur. Certbot now
  reads this header if set and respect its value.
* The `acme` module avoids sending the `keyAuthorization` field in the JWS
  payload when responding to a challenge as the field is not included in the
  current ACME protocol. To ease the migration path for ACME CA servers,
  Certbot and its `acme` module will first try the request without the
  `keyAuthorization` field but will temporarily retry the request with the
  field included if a `malformed` error is received. This fallback will be
  removed in version 0.34.0.

Despite us having broken lockstep, we are continuing to release new versions of
all Certbot components during releases for the time being, however, the only
package with changes other than its version number was:

* acme
* certbot
* certbot-apache
* certbot-nginx

More details about these changes can be found on our GitHub repo.

## 0.31.0 - 2019-02-07

### Added

* Avoid reprocessing challenges that are already validated
  when a certificate is issued.
* Support for initiating (but not solving end-to-end) TLS-ALPN-01 challenges
  with the `acme` module.

### Changed

* Certbot's official Docker images are now based on Alpine Linux 3.9 rather
  than 3.7. The new version comes with OpenSSL 1.1.1.
* Lexicon-based DNS plugins are now fully compatible with Lexicon 3.x (support
  on 2.x branch is maintained).
* Apache plugin now attempts to configure all VirtualHosts matching requested
  domain name instead of only a single one when answering the HTTP-01 challenge.

### Fixed

* Fixed accessing josepy contents through acme.jose when the full acme.jose
  path is used.
* Clarify behavior for deleting certs as part of revocation.

Despite us having broken lockstep, we are continuing to release new versions of
all Certbot components during releases for the time being, however, the only
package with changes other than its version number was:

* acme
* certbot
* certbot-apache
* certbot-dns-cloudxns
* certbot-dns-dnsimple
* certbot-dns-dnsmadeeasy
* certbot-dns-gehirn
* certbot-dns-linode
* certbot-dns-luadns
* certbot-dns-nsone
* certbot-dns-ovh
* certbot-dns-sakuracloud

More details about these changes can be found on our GitHub repo.

## 0.30.2 - 2019-01-25

### Fixed

* Update the version of setuptools pinned in certbot-auto to 40.6.3 to
  solve installation problems on newer OSes.

Despite us having broken lockstep, we are continuing to release new versions of
all Certbot components during releases for the time being, however, this
release only affects certbot-auto.

More details about these changes can be found on our GitHub repo.

## 0.30.1 - 2019-01-24

### Fixed

* Always download the pinned version of pip in pipstrap to address breakages
* Rename old,default.conf to old-and-default.conf to address commas in filenames
  breaking recent versions of pip.
* Add VIRTUALENV_NO_DOWNLOAD=1 to all calls to virtualenv to address breakages
  from venv downloading the latest pip

Despite us having broken lockstep, we are continuing to release new versions of
all Certbot components during releases for the time being, however, the only
package with changes other than its version number was:

* certbot-apache

More details about these changes can be found on our GitHub repo.

## 0.30.0 - 2019-01-02

### Added

* Added the `update_account` subcommand for account management commands.

### Changed

* Copied account management functionality from the `register` subcommand
  to the `update_account` subcommand.
* Marked usage `register --update-registration` for deprecation and
  removal in a future release.

### Fixed

* Older modules in the josepy library can now be accessed through acme.jose
  like it could in previous versions of acme. This is only done to preserve
  backwards compatibility and support for doing this with new modules in josepy
  will not be added. Users of the acme library should switch to using josepy
  directly if they haven't done so already.

Despite us having broken lockstep, we are continuing to release new versions of
all Certbot components during releases for the time being, however, the only
package with changes other than its version number was:

* acme

More details about these changes can be found on our GitHub repo.

## 0.29.1 - 2018-12-05

### Added

*

### Changed

*

### Fixed

* The default work and log directories have been changed back to
  /var/lib/letsencrypt and /var/log/letsencrypt respectively.

Despite us having broken lockstep, we are continuing to release new versions of
all Certbot components during releases for the time being, however, the only
package with changes other than its version number was:

* certbot

More details about these changes can be found on our GitHub repo.

## 0.29.0 - 2018-12-05

### Added

* Noninteractive renewals with `certbot renew` (those not started from a
  terminal) now randomly sleep 1-480 seconds before beginning work in
  order to spread out load spikes on the server side.
* Added External Account Binding support in cli and acme library.
  Command line arguments --eab-kid and --eab-hmac-key added.

### Changed

* Private key permissioning changes: Renewal preserves existing group mode
  & gid of previous private key material. Private keys for new
  lineages (i.e. new certs, not renewed) default to 0o600.

### Fixed

* Update code and dependencies to clean up Resource and Deprecation Warnings.
* Only depend on imgconverter extension for Sphinx >= 1.6

Despite us having broken lockstep, we are continuing to release new versions of
all Certbot components during releases for the time being, however, the only
package with changes other than its version number was:

* acme
* certbot
* certbot-apache
* certbot-dns-cloudflare
* certbot-dns-digitalocean
* certbot-dns-google
* certbot-nginx

More details about these changes can be found on our GitHub repo:
https://github.com/certbot/certbot/milestone/62?closed=1

## 0.28.0 - 2018-11-7

### Added

* `revoke` accepts `--cert-name`, and doesn't accept both `--cert-name` and `--cert-path`.
* Use the ACMEv2 newNonce endpoint when a new nonce is needed, and newNonce is available in the directory.

### Changed

* Removed documentation mentions of `#letsencrypt` IRC on Freenode.
* Write README to the base of (config-dir)/live directory
* `--manual` will explicitly warn users that earlier challenges should remain in place when setting up subsequent challenges.
* Warn when using deprecated acme.challenges.TLSSNI01
* Log warning about TLS-SNI deprecation in Certbot
* Stop preferring TLS-SNI in the Apache, Nginx, and standalone plugins
* OVH DNS plugin now relies on Lexicon>=2.7.14 to support HTTP proxies
* Default time the Linode plugin waits for DNS changes to propagate is now 1200 seconds.

### Fixed

* Match Nginx parser update in allowing variable names to start with `${`.
* Fix ranking of vhosts in Nginx so that all port-matching vhosts come first
* Correct OVH integration tests on machines without internet access.
* Stop caching the results of ipv6_info in http01.py
* Test fix for Route53 plugin to prevent boto3 making outgoing connections.
* The grammar used by Augeas parser in Apache plugin was updated to fix various parsing errors.
* The CloudXNS, DNSimple, DNS Made Easy, Gehirn, Linode, LuaDNS, NS1, OVH, and
  Sakura Cloud DNS plugins are now compatible with Lexicon 3.0+.

Despite us having broken lockstep, we are continuing to release new versions of
all Certbot components during releases for the time being, however, the only
package with changes other than its version number was:

* acme
* certbot
* certbot-apache
* certbot-dns-cloudxns
* certbot-dns-dnsimple
* certbot-dns-dnsmadeeasy
* certbot-dns-gehirn
* certbot-dns-linode
* certbot-dns-luadns
* certbot-dns-nsone
* certbot-dns-ovh
* certbot-dns-route53
* certbot-dns-sakuracloud
* certbot-nginx

More details about these changes can be found on our GitHub repo:
https://github.com/certbot/certbot/milestone/59?closed=1

## 0.27.1 - 2018-09-06

### Fixed

* Fixed parameter name in OpenSUSE overrides for default parameters in the
  Apache plugin. Certbot on OpenSUSE works again.

Despite us having broken lockstep, we are continuing to release new versions of
all Certbot components during releases for the time being, however, the only
package with changes other than its version number was:

* certbot-apache

More details about these changes can be found on our GitHub repo:
https://github.com/certbot/certbot/milestone/60?closed=1

## 0.27.0 - 2018-09-05

### Added

* The Apache plugin now accepts the parameter --apache-ctl which can be
  used to configure the path to the Apache control script.

### Changed

* When using `acme.client.ClientV2` (or
 `acme.client.BackwardsCompatibleClientV2` with an ACME server that supports a
 newer version of the ACME protocol), an `acme.errors.ConflictError` will be
 raised if you try to create an ACME account with a key that has already been
 used. Previously, a JSON parsing error was raised in this scenario when using
 the library with Let's Encrypt's ACMEv2 endpoint.

### Fixed

* When Apache is not installed, Certbot's Apache plugin no longer prints
  messages about being unable to find apachectl to the terminal when the plugin
  is not selected.
* If you're using the Apache plugin with the --apache-vhost-root flag set to a
  directory containing a disabled virtual host for the domain you're requesting
  a certificate for, the virtual host will now be temporarily enabled if
  necessary to pass the HTTP challenge.
* The documentation for the Certbot package can now be built using Sphinx 1.6+.
* You can now call `query_registration` without having to first call
  `new_account` on `acme.client.ClientV2` objects.
* The requirement of `setuptools>=1.0` has been removed from `certbot-dns-ovh`.
* Names in certbot-dns-sakuracloud's tests have been updated to refer to Sakura
  Cloud rather than NS1 whose plugin certbot-dns-sakuracloud was based on.

Despite us having broken lockstep, we are continuing to release new versions of
all Certbot components during releases for the time being, however, the only
package with changes other than its version number was:

* acme
* certbot
* certbot-apache
* certbot-dns-ovh
* certbot-dns-sakuracloud

More details about these changes can be found on our GitHub repo:
https://github.com/certbot/certbot/milestone/57?closed=1

## 0.26.1 - 2018-07-17

### Fixed

* Fix a bug that was triggered when users who had previously manually set `--server` to get ACMEv2 certs tried to renew ACMEv1 certs.

Despite us having broken lockstep, we are continuing to release new versions of all Certbot components during releases for the time being, however, the only package with changes other than its version number was:

* certbot

More details about these changes can be found on our GitHub repo:
https://github.com/certbot/certbot/milestone/58?closed=1

## 0.26.0 - 2018-07-11

### Added

* A new security enhancement which we're calling AutoHSTS has been added to
  Certbot's Apache plugin. This enhancement configures your webserver to send a
  HTTP Strict Transport Security header with a low max-age value that is slowly
  increased over time. The max-age value is not increased to a large value
  until you've successfully managed to renew your certificate. This enhancement
  can be requested with the --auto-hsts flag.
* New official DNS plugins have been created for Gehirn Infrastructure Service,
  Linode, OVH, and Sakura Cloud. These plugins can be found on our Docker Hub
  page at https://hub.docker.com/u/certbot and on PyPI.
* The ability to reuse ACME accounts from Let's Encrypt's ACMEv1 endpoint on
  Let's Encrypt's ACMEv2 endpoint has been added.
* Certbot and its components now support Python 3.7.
* Certbot's install subcommand now allows you to interactively choose which
  certificate to install from the list of certificates managed by Certbot.
* Certbot now accepts the flag `--no-autorenew` which causes any obtained
  certificates to not be automatically renewed when it approaches expiration.
* Support for parsing the TLS-ALPN-01 challenge has been added back to the acme
  library.

### Changed

* Certbot's default ACME server has been changed to Let's Encrypt's ACMEv2
  endpoint. By default, this server will now be used for both new certificate
  lineages and renewals.
* The Nginx plugin is no longer marked labeled as an "Alpha" version.
* The `prepare` method of Certbot's plugins is no longer called before running
  "Updater" enhancements that are run on every invocation of `certbot renew`.

Despite us having broken lockstep, we are continuing to release new versions of
all Certbot components during releases for the time being, however, the only
packages with functional changes were:

* acme
* certbot
* certbot-apache
* certbot-dns-gehirn
* certbot-dns-linode
* certbot-dns-ovh
* certbot-dns-sakuracloud
* certbot-nginx

More details about these changes can be found on our GitHub repo:
https://github.com/certbot/certbot/milestone/55?closed=1

## 0.25.1 - 2018-06-13

### Fixed

* TLS-ALPN-01 support has been removed from our acme library. Using our current
  dependencies, we are unable to provide a correct implementation of this
  challenge so we decided to remove it from the library until we can provide
  proper support.
* Issues causing test failures when running the tests in the acme package with
  pytest<3.0 has been resolved.
* certbot-nginx now correctly depends on acme>=0.25.0.

Despite us having broken lockstep, we are continuing to release new versions of
all Certbot components during releases for the time being, however, the only
packages with changes other than their version number were:

* acme
* certbot-nginx

More details about these changes can be found on our GitHub repo:
https://github.com/certbot/certbot/milestone/56?closed=1

## 0.25.0 - 2018-06-06

### Added

* Support for the ready status type was added to acme. Without this change,
  Certbot and acme users will begin encountering errors when using Let's
  Encrypt's ACMEv2 API starting on June 19th for the staging environment and
  July 5th for production. See
  https://community.letsencrypt.org/t/acmev2-order-ready-status/62866 for more
  information.
* Certbot now accepts the flag --reuse-key which will cause the same key to be
  used in the certificate when the lineage is renewed rather than generating a
  new key.
* You can now add multiple email addresses to your ACME account with Certbot by
  providing a comma separated list of emails to the --email flag.
* Support for Let's Encrypt's upcoming TLS-ALPN-01 challenge was added to acme.
  For more information, see
  https://community.letsencrypt.org/t/tls-alpn-validation-method/63814/1.
* acme now supports specifying the source address to bind to when sending
  outgoing connections. You still cannot specify this address using Certbot.
* If you run Certbot against Let's Encrypt's ACMEv2 staging server but don't
  already have an account registered at that server URL, Certbot will
  automatically reuse your staging account from Let's Encrypt's ACMEv1 endpoint
  if it exists.
* Interfaces were added to Certbot allowing plugins to be called at additional
  points. The `GenericUpdater` interface allows plugins to perform actions
  every time `certbot renew` is run, regardless of whether any certificates are
  due for renewal, and the `RenewDeployer` interface allows plugins to perform
  actions when a certificate is renewed. See `certbot.interfaces` for more
  information.

### Changed

* When running Certbot with --dry-run and you don't already have a staging
  account, the created account does not contain an email address even if one
  was provided to avoid expiration emails from Let's Encrypt's staging server.
* certbot-nginx does a better job of automatically detecting the location of
  Nginx's configuration files when run on BSD based systems.
* acme now requires and uses pytest when running tests with setuptools with
  `python setup.py test`.
* `certbot config_changes` no longer waits for user input before exiting.

### Fixed

* Misleading log output that caused users to think that Certbot's standalone
  plugin failed to bind to a port when performing a challenge has been
  corrected.
* An issue where certbot-nginx would fail to enable HSTS if the server block
  already had an `add_header` directive has been resolved.
* certbot-nginx now does a better job detecting the server block to base the
  configuration for TLS-SNI challenges on.

Despite us having broken lockstep, we are continuing to release new versions of
all Certbot components during releases for the time being, however, the only
packages with functional changes were:

* acme
* certbot
* certbot-apache
* certbot-nginx

More details about these changes can be found on our GitHub repo:
https://github.com/certbot/certbot/milestone/54?closed=1

## 0.24.0 - 2018-05-02

### Added

* certbot now has an enhance subcommand which allows you to configure security
  enhancements like HTTP to HTTPS redirects, OCSP stapling, and HSTS without
  reinstalling a certificate.
* certbot-dns-rfc2136 now allows the user to specify the port to use to reach
  the DNS server in its credentials file.
* acme now parses the wildcard field included in authorizations so it can be
  used by users of the library.

### Changed

* certbot-dns-route53 used to wait for each DNS update to propagate before
  sending the next one, but now it sends all updates before waiting which
  speeds up issuance for multiple domains dramatically.
* Certbot's official Docker images are now based on Alpine Linux 3.7 rather
  than 3.4 because 3.4 has reached its end-of-life.
* We've doubled the time Certbot will spend polling authorizations before
  timing out.
* The level of the message logged when Certbot is being used with
  non-standard paths warning that crontabs for renewal included in Certbot
  packages from OS package managers may not work has been reduced. This stops
  the message from being written to stderr every time `certbot renew` runs.

### Fixed

* certbot-auto now works with Python 3.6.

Despite us having broken lockstep, we are continuing to release new versions of
all Certbot components during releases for the time being, however, the only
packages with changes other than their version number were:

* acme
* certbot
* certbot-apache
* certbot-dns-digitalocean (only style improvements to tests)
* certbot-dns-rfc2136

More details about these changes can be found on our GitHub repo:
https://github.com/certbot/certbot/milestone/52?closed=1

## 0.23.0 - 2018-04-04

### Added

* Support for OpenResty was added to the Nginx plugin.

### Changed

* The timestamps in Certbot's logfiles now use the system's local time zone
  rather than UTC.
* Certbot's DNS plugins that use Lexicon now rely on Lexicon>=2.2.1 to be able
  to create and delete multiple TXT records on a single domain.
* certbot-dns-google's test suite now works without an internet connection.

### Fixed

* Removed a small window that if during which an error occurred, Certbot
  wouldn't clean up performed challenges.
* The parameters `default` and `ipv6only` are now removed from `listen`
  directives when creating a new server block in the Nginx plugin.
* `server_name` directives enclosed in quotation marks in Nginx are now properly
  supported.
* Resolved an issue preventing the Apache plugin from starting Apache when it's
  not currently running on RHEL and Gentoo based systems.

Despite us having broken lockstep, we are continuing to release new versions of
all Certbot components during releases for the time being, however, the only
packages with changes other than their version number were:

* certbot
* certbot-apache
* certbot-dns-cloudxns
* certbot-dns-dnsimple
* certbot-dns-dnsmadeeasy
* certbot-dns-google
* certbot-dns-luadns
* certbot-dns-nsone
* certbot-dns-rfc2136
* certbot-nginx

More details about these changes can be found on our GitHub repo:
https://github.com/certbot/certbot/milestone/50?closed=1

## 0.22.2 - 2018-03-19

### Fixed

* A type error introduced in 0.22.1 that would occur during challenge cleanup
  when a Certbot plugin raises an exception while trying to complete the
  challenge was fixed.

Despite us having broken lockstep, we are continuing to release new versions of
all Certbot components during releases for the time being, however, the only
packages with changes other than their version number were:

* certbot

More details about these changes can be found on our GitHub repo:
https://github.com/certbot/certbot/milestone/53?closed=1

## 0.22.1 - 2018-03-19

### Changed

* The ACME server used with Certbot's --dry-run and --staging flags is now
  Let's Encrypt's ACMEv2 staging server which allows people to also test ACMEv2
  features with these flags.

### Fixed

* The HTTP Content-Type header is now set to the correct value during
  certificate revocation with new versions of the ACME protocol.
* When using Certbot with Let's Encrypt's ACMEv2 server, it would add a blank
  line to the top of chain.pem and between the certificates in fullchain.pem
  for each lineage. These blank lines have been removed.
* Resolved a bug that caused Certbot's --allow-subset-of-names flag not to
  work.
* Fixed a regression in acme.client.Client that caused the class to not work
  when it was initialized without a ClientNetwork which is done by some of the
  other projects using our ACME library.

Despite us having broken lockstep, we are continuing to release new versions of
all Certbot components during releases for the time being, however, the only
packages with changes other than their version number were:

* acme
* certbot

More details about these changes can be found on our GitHub repo:
https://github.com/certbot/certbot/milestone/51?closed=1

## 0.22.0 - 2018-03-07

### Added

* Support for obtaining wildcard certificates and a newer version of the ACME
  protocol such as the one implemented by Let's Encrypt's upcoming ACMEv2
  endpoint was added to Certbot and its ACME library. Certbot still works with
  older ACME versions and will automatically change the version of the protocol
  used based on the version the ACME CA implements.
* The Apache and Nginx plugins are now able to automatically install a wildcard
  certificate to multiple virtual hosts that you select from your server
  configuration.
* The `certbot install` command now accepts the `--cert-name` flag for
  selecting a certificate.
* `acme.client.BackwardsCompatibleClientV2` was added to Certbot's ACME library
  which automatically handles most of the differences between new and old ACME
  versions. `acme.client.ClientV2` is also available for people who only want
  to support one version of the protocol or want to handle the differences
  between versions themselves.
* certbot-auto now supports the flag --install-only which has the script
  install Certbot and its dependencies and exit without invoking Certbot.
* Support for issuing a single certificate for a wildcard and base domain was
  added to our Google Cloud DNS plugin. To do this, we now require your API
  credentials have additional permissions, however, your credentials will
  already have these permissions unless you defined a custom role with fewer
  permissions than the standard DNS administrator role provided by Google.
  These permissions are also only needed for the case described above so it
  will continue to work for existing users. For more information about the
  permissions changes, see the documentation in the plugin.

### Changed

* We have broken lockstep between our ACME library, Certbot, and its plugins.
  This means that the different components do not need to be the same version
  to work together like they did previously. This makes packaging easier
  because not every piece of Certbot needs to be repackaged to ship a change to
  a subset of its components.
* Support for Python 2.6 and Python 3.3 has been removed from ACME, Certbot,
  Certbot's plugins, and certbot-auto. If you are using certbot-auto on a RHEL
  6 based system, it will walk you through the process of installing Certbot
  with Python 3 and refuse to upgrade to a newer version of Certbot until you
  have done so.
* Certbot's components now work with older versions of setuptools to simplify
  packaging for EPEL 7.

### Fixed

* Issues caused by Certbot's Nginx plugin adding multiple ipv6only directives
  has been resolved.
* A problem where Certbot's Apache plugin would add redundant include
  directives for the TLS configuration managed by Certbot has been fixed.
* Certbot's webroot plugin now properly deletes any directories it creates.

More details about these changes can be found on our GitHub repo:
https://github.com/certbot/certbot/milestone/48?closed=1

## 0.21.1 - 2018-01-25

### Fixed

* When creating an HTTP to HTTPS redirect in Nginx, we now ensure the Host
  header of the request is set to an expected value before redirecting users to
  the domain found in the header. The previous way Certbot configured Nginx
  redirects was a potential security issue which you can read more about at
  https://community.letsencrypt.org/t/security-issue-with-redirects-added-by-certbots-nginx-plugin/51493.
* Fixed a problem where Certbot's Apache plugin could fail HTTP-01 challenges
  if basic authentication is configured for the domain you request a
  certificate for.
* certbot-auto --no-bootstrap now properly tries to use Python 3.4 on RHEL 6
  based systems rather than Python 2.6.

More details about these changes can be found on our GitHub repo:
https://github.com/certbot/certbot/milestone/49?closed=1

## 0.21.0 - 2018-01-17

### Added

* Support for the HTTP-01 challenge type was added to our Apache and Nginx
  plugins. For those not aware, Let's Encrypt disabled the TLS-SNI-01 challenge
  type which was what was previously being used by our Apache and Nginx plugins
  last week due to a security issue. For more information about Let's Encrypt's
  change, click
  [here](https://community.letsencrypt.org/t/2018-01-11-update-regarding-acme-tls-sni-and-shared-hosting-infrastructure/50188).
  Our Apache and Nginx plugins will automatically switch to use HTTP-01 so no
  changes need to be made to your Certbot configuration, however, you should
  make sure your server is accessible on port 80 and isn't behind an external
  proxy doing things like redirecting all traffic from HTTP to HTTPS. HTTP to
  HTTPS redirects inside Apache and Nginx are fine.
* IPv6 support was added to the Nginx plugin.
* Support for automatically creating server blocks based on the default server
  block was added to the Nginx plugin.
* The flags --delete-after-revoke and --no-delete-after-revoke were added
  allowing users to control whether the revoke subcommand also deletes the
  certificates it is revoking.

### Changed

* We deprecated support for Python 2.6 and Python 3.3 in Certbot and its ACME
  library. Support for these versions of Python will be removed in the next
  major release of Certbot. If you are using certbot-auto on a RHEL 6 based
  system, it will guide you through the process of installing Python 3.
* We split our implementation of JOSE (Javascript Object Signing and
  Encryption) out of our ACME library and into a separate package named josepy.
  This package is available on [PyPI](https://pypi.python.org/pypi/josepy) and
  on [GitHub](https://github.com/certbot/josepy).
* We updated the ciphersuites used in Apache to the new [values recommended by
  Mozilla](https://wiki.mozilla.org/Security/Server_Side_TLS#Intermediate_compatibility_.28default.29).
  The major change here is adding ChaCha20 to the list of supported
  ciphersuites.

### Fixed

* An issue with our Apache plugin on Gentoo due to differences in their
  apache2ctl command have been resolved.

More details about these changes can be found on our GitHub repo:
https://github.com/certbot/certbot/milestone/47?closed=1

## 0.20.0 - 2017-12-06

### Added

* Certbot's ACME library now recognizes URL fields in challenge objects in
  preparation for Let's Encrypt's new ACME endpoint. The value is still
  accessible in our ACME library through the name "uri".

### Changed

* The Apache plugin now parses some distro specific Apache configuration files
  on non-Debian systems allowing it to get a clearer picture on the running
  configuration. Internally, these changes were structured so that external
  contributors can easily write patches to make the plugin work in new Apache
  configurations.
* Certbot better reports network failures by removing information about
  connection retries from the error output.
* An unnecessary question when using Certbot's webroot plugin interactively has
  been removed.

### Fixed

* Certbot's NGINX plugin no longer sometimes incorrectly reports that it was
  unable to deploy a HTTP->HTTPS redirect when requesting Certbot to enable a
  redirect for multiple domains.
* Problems where the Apache plugin was failing to find directives and
  duplicating existing directives on openSUSE have been resolved.
* An issue running the test shipped with Certbot and some our DNS plugins with
  older versions of mock have been resolved.
* On some systems, users reported strangely interleaved output depending on
  when stdout and stderr were flushed. This problem was resolved by having
  Certbot regularly flush these streams.

More details about these changes can be found on our GitHub repo:
https://github.com/certbot/certbot/milestone/44?closed=1

## 0.19.0 - 2017-10-04

### Added

* Certbot now has renewal hook directories where executable files can be placed
  for Certbot to run with the renew subcommand. Pre-hooks, deploy-hooks, and
  post-hooks can be specified in the renewal-hooks/pre, renewal-hooks/deploy,
  and renewal-hooks/post directories respectively in Certbot's configuration
  directory (which is /etc/letsencrypt by default). Certbot will automatically
  create these directories when it is run if they do not already exist.
* After revoking a certificate with the revoke subcommand, Certbot will offer
  to delete the lineage associated with the certificate. When Certbot is run
  with --non-interactive, it will automatically try to delete the associated
  lineage.
* When using Certbot's Google Cloud DNS plugin on Google Compute Engine, you no
  longer have to provide a credential file to Certbot if you have configured
  sufficient permissions for the instance which Certbot can automatically
  obtain using Google's metadata service.

### Changed

* When deleting certificates interactively using the delete subcommand, Certbot
  will now allow you to select multiple lineages to be deleted at once.
* Certbot's Apache plugin no longer always parses Apache's sites-available on
  Debian based systems and instead only parses virtual hosts included in your
  Apache configuration. You can provide an additional directory for Certbot to
  parse using the command line flag --apache-vhost-root.

### Fixed

* The plugins subcommand can now be run without root access.
* certbot-auto now includes a timeout when updating itself so it no longer
  hangs indefinitely when it is unable to connect to the external server.
* An issue where Certbot's Apache plugin would sometimes fail to deploy a
  certificate on Debian based systems if mod_ssl wasn't already enabled has
  been resolved.
* A bug in our Docker image where the certificates subcommand could not report
  if certificates maintained by Certbot had been revoked has been fixed.
* Certbot's RFC 2136 DNS plugin (for use with software like BIND) now properly
  performs DNS challenges when the domain being verified contains a CNAME
  record.

More details about these changes can be found on our GitHub repo:
https://github.com/certbot/certbot/milestone/43?closed=1

## 0.18.2 - 2017-09-20

### Fixed

* An issue where Certbot's ACME module would raise an AttributeError trying to
  create self-signed certificates when used with pyOpenSSL 17.3.0 has been
  resolved. For Certbot users with this version of pyOpenSSL, this caused
  Certbot to crash when performing a TLS SNI challenge or when the Nginx plugin
  tried to create an SSL server block.

More details about these changes can be found on our GitHub repo:
https://github.com/certbot/certbot/milestone/46?closed=1

## 0.18.1 - 2017-09-08

### Fixed

* If certbot-auto was running as an unprivileged user and it upgraded from
  0.17.0 to 0.18.0, it would crash with a permissions error and would need to
  be run again to successfully complete the upgrade. This has been fixed and
  certbot-auto should upgrade cleanly to 0.18.1.
* Certbot usually uses "certbot-auto" or "letsencrypt-auto" in error messages
  and the User-Agent string instead of "certbot" when you are using one of
  these wrapper scripts. Proper detection of this was broken with Certbot's new
  installation path in /opt in 0.18.0 but this problem has been resolved.

More details about these changes can be found on our GitHub repo:
https://github.com/certbot/certbot/milestone/45?closed=1

## 0.18.0 - 2017-09-06

### Added

* The Nginx plugin now configures Nginx to use 2048-bit Diffie-Hellman
  parameters. Java 6 clients do not support Diffie-Hellman parameters larger
  than 1024 bits, so if you need to support these clients you will need to
  manually modify your Nginx configuration after using the Nginx installer.

### Changed

* certbot-auto now installs Certbot in directories under `/opt/eff.org`. If you
  had an existing installation from certbot-auto, a symlink is created to the
  new directory. You can configure certbot-auto to use a different path by
  setting the environment variable VENV_PATH.
* The Nginx plugin can now be selected in Certbot's interactive output.
* Output verbosity of renewal failures when running with `--quiet` has been
  reduced.
* The default revocation reason shown in Certbot help output now is a human
  readable string instead of a numerical code.
* Plugin selection is now included in normal terminal output.

### Fixed

* A newer version of ConfigArgParse is now installed when using certbot-auto
  causing values set to false in a Certbot INI configuration file to be handled
  intuitively. Setting a boolean command line flag to false is equivalent to
  not including it in the configuration file at all.
* New naming conventions preventing certbot-auto from installing OS
  dependencies on Fedora 26 have been resolved.

More details about these changes can be found on our GitHub repo:
https://github.com/certbot/certbot/milestone/42?closed=1

## 0.17.0 - 2017-08-02

### Added

* Support in our nginx plugin for modifying SSL server blocks that do
  not contain certificate or key directives.
* A `--max-log-backups` flag to allow users to configure or even completely
  disable Certbot's built in log rotation.
* A `--user-agent-comment` flag to allow people who build tools around Certbot
  to differentiate their user agent string by adding a comment to its default
  value.

### Changed

* Due to some awesome work by
  [cryptography project](https://github.com/pyca/cryptography), compilation can
  now be avoided on most systems when using certbot-auto. This eliminates many
  problems people have had in the past such as running out of memory, having
  invalid headers/libraries, and changes to the OS packages on their system
  after compilation breaking Certbot.
* The `--renew-hook` flag has been hidden in favor of `--deploy-hook`. This new
  flag works exactly the same way except it is always run when a certificate is
  issued rather than just when it is renewed.
* We have started printing deprecation warnings in certbot-auto for
  experimentally supported systems with OS packages available.
* A certificate lineage's name is included in error messages during renewal.

### Fixed

* Encoding errors that could occur when parsing error messages from the ACME
  server containing Unicode have been resolved.
* certbot-auto no longer prints misleading messages about there being a newer
  pip version available when installation fails.
* Certbot's ACME library now properly extracts domains from critical SAN
  extensions.

More details about these changes can be found on our GitHub repo:
https://github.com/certbot/certbot/issues?q=is%3Aissue+milestone%3A0.17.0+is%3Aclosed

## 0.16.0 - 2017-07-05

### Added

* A plugin for performing DNS challenges using dynamic DNS updates as defined
  in RFC 2316. This plugin is packaged separately from Certbot and is available
  at https://pypi.python.org/pypi/certbot-dns-rfc2136. It supports Python 2.6,
  2.7, and 3.3+. At this time, there isn't a good way to install this plugin
  when using certbot-auto, but this should change in the near future.
* Plugins for performing DNS challenges for the providers
  [DNS Made Easy](https://pypi.python.org/pypi/certbot-dns-dnsmadeeasy) and
  [LuaDNS](https://pypi.python.org/pypi/certbot-dns-luadns). These plugins are
  packaged separately from Certbot and support Python 2.7 and 3.3+. Currently,
  there isn't a good way to install these plugins when using certbot-auto,
  but that should change soon.
* Support for performing TLS-SNI-01 challenges when using the manual plugin.
* Automatic detection of Arch Linux in the Apache plugin providing better
  default settings for the plugin.

### Changed

* The text of the interactive question about whether a redirect from HTTP to
  HTTPS should be added by Certbot has been rewritten to better explain the
  choices to the user.
* Simplified HTTP challenge instructions in the manual plugin.

### Fixed

* Problems performing a dry run when using the Nginx plugin have been fixed.
* Resolved an issue where certbot-dns-digitalocean's test suite would sometimes
  fail when ran using Python 3.
* On some systems, previous versions of certbot-auto would error out with a
  message about a missing hash for setuptools. This has been fixed.
* A bug where Certbot would sometimes not print a space at the end of an
  interactive prompt has been resolved.
* Nonfatal tracebacks are no longer shown in rare cases where Certbot
  encounters an exception trying to close its TCP connection with the ACME
  server.

More details about these changes can be found on our GitHub repo:
https://github.com/certbot/certbot/issues?q=is%3Aissue+milestone%3A0.16.0+is%3Aclosed

## 0.15.0 - 2017-06-08

### Added

* Plugins for performing DNS challenges for popular providers. Like the Apache
  and Nginx plugins, these plugins are packaged separately and not included in
  Certbot by default. So far, we have plugins for
  [Amazon Route 53](https://pypi.python.org/pypi/certbot-dns-route53),
  [Cloudflare](https://pypi.python.org/pypi/certbot-dns-cloudflare),
  [DigitalOcean](https://pypi.python.org/pypi/certbot-dns-digitalocean), and
  [Google Cloud](https://pypi.python.org/pypi/certbot-dns-google) which all
  work on Python 2.6, 2.7, and 3.3+. Additionally, we have plugins for
  [CloudXNS](https://pypi.python.org/pypi/certbot-dns-cloudxns),
  [DNSimple](https://pypi.python.org/pypi/certbot-dns-dnsimple),
  [NS1](https://pypi.python.org/pypi/certbot-dns-nsone) which work on Python
  2.7 and 3.3+ (and not 2.6). Currently, there isn't a good way to install
  these plugins when using `certbot-auto`, but that should change soon.
* IPv6 support in the standalone plugin. When performing a challenge, the
  standalone plugin automatically handles listening for IPv4/IPv6 traffic based
  on the configuration of your system.
* A mechanism for keeping your Apache and Nginx SSL/TLS configuration up to
  date. When the Apache or Nginx plugins are used, they place SSL/TLS
  configuration options in the root of Certbot's config directory
  (`/etc/letsencrypt` by default). Now when a new version of these plugins run
  on your system, they will automatically update the file to the newest
  version if it is unmodified. If you manually modified the file, Certbot will
  display a warning giving you a path to the updated file which you can use as
  a reference to manually update your modified copy.
* `--http-01-address` and `--tls-sni-01-address` flags for controlling the
  address Certbot listens on when using the standalone plugin.
* The command `certbot certificates` that lists certificates managed by Certbot
  now performs additional validity checks to notify you if your files have
  become corrupted.

### Changed

* Messages custom hooks print to `stdout` are now displayed by Certbot when not
  running in `--quiet` mode.
* `jwk` and `alg` fields in JWS objects have been moved into the protected
  header causing Certbot to more closely follow the latest version of the ACME
  spec.

### Fixed

* Permissions on renewal configuration files are now properly preserved when
  they are updated.
* A bug causing Certbot to display strange defaults in its help output when
  using Python <= 2.7.4 has been fixed.
* Certbot now properly handles mixed case domain names found in custom CSRs.
* A number of poorly worded prompts and error messages.

### Removed

* Support for OpenSSL 1.0.0 in `certbot-auto` has been removed as we now pin a
  newer version of `cryptography` which dropped support for this version.

More details about these changes can be found on our GitHub repo:
https://github.com/certbot/certbot/issues?q=is%3Aissue+milestone%3A0.15.0+is%3Aclosed

## 0.14.2 - 2017-05-25

### Fixed

* Certbot 0.14.0 included a bug where Certbot would create a temporary log file
(usually in /tmp) if the program exited during argument parsing. If a user
provided -h/--help/help, --version, or an invalid command line argument,
Certbot would create this temporary log file. This was especially bothersome to
certbot-auto users as certbot-auto runs `certbot --version` internally to see
if the script needs to upgrade causing it to create at least one of these files
on every run. This problem has been resolved.

More details about this change can be found on our GitHub repo:
https://github.com/certbot/certbot/issues?q=is%3Aissue+milestone%3A0.14.2+is%3Aclosed

## 0.14.1 - 2017-05-16

### Fixed

* Certbot now works with configargparse 0.12.0.
* Issues with the Apache plugin and Augeas 1.7+ have been resolved.
* A problem where the Nginx plugin would fail to install certificates on
systems that had the plugin's SSL/TLS options file from 7+ months ago has been
fixed.

More details about these changes can be found on our GitHub repo:
https://github.com/certbot/certbot/issues?q=is%3Aissue+milestone%3A0.14.1+is%3Aclosed

## 0.14.0 - 2017-05-04

### Added

* Python 3.3+ support for all Certbot packages. `certbot-auto` still currently
only supports Python 2, but the `acme`, `certbot`, `certbot-apache`, and
`certbot-nginx` packages on PyPI now fully support Python 2.6, 2.7, and 3.3+.
* Certbot's Apache plugin now handles multiple virtual hosts per file.
* Lockfiles to prevent multiple versions of Certbot running simultaneously.

### Changed

* When converting an HTTP virtual host to HTTPS in Apache, Certbot only copies
the virtual host rather than the entire contents of the file it's contained
in.
* The Nginx plugin now includes SSL/TLS directives in a separate file located
in Certbot's configuration directory rather than copying the contents of the
file into every modified `server` block.

### Fixed

* Ensure logging is configured before parts of Certbot attempt to log any
messages.
* Support for the `--quiet` flag in `certbot-auto`.
* Reverted a change made in a previous release to make the `acme` and `certbot`
packages always depend on `argparse`. This dependency is conditional again on
the user's Python version.
* Small bugs in the Nginx plugin such as properly handling empty `server`
blocks and setting `server_names_hash_bucket_size` during challenges.

As always, a more complete list of changes can be found on GitHub:
https://github.com/certbot/certbot/issues?q=is%3Aissue+milestone%3A0.14.0+is%3Aclosed

## 0.13.0 - 2017-04-06

### Added

* `--debug-challenges` now pauses Certbot after setting up challenges for debugging.
* The Nginx parser can now handle all valid directives in configuration files.
* Nginx ciphersuites have changed to Mozilla Intermediate.
* `certbot-auto --no-bootstrap` provides the option to not install OS dependencies.

### Fixed

* `--register-unsafely-without-email` now respects `--quiet`.
* Hyphenated renewal parameters are now saved in renewal config files.
* `--dry-run` no longer persists keys and csrs.
* Certbot no longer hangs when trying to start Nginx in Arch Linux.
* Apache rewrite rules no longer double-encode characters.

A full list of changes is available on GitHub:
https://github.com/certbot/certbot/issues?q=is%3Aissue%20milestone%3A0.13.0%20is%3Aclosed%20

## 0.12.0 - 2017-03-02

### Added

* Certbot now allows non-camelcase Apache VirtualHost names.
* Certbot now allows more log messages to be silenced.

### Fixed

* Fixed a regression around using `--cert-name` when getting new certificates

More information about these changes can be found on our GitHub repo:
https://github.com/certbot/certbot/issues?q=is%3Aissue%20milestone%3A0.12.0

## 0.11.1 - 2017-02-01

### Fixed

* Resolved a problem where Certbot would crash while parsing command line
arguments in some cases.
* Fixed a typo.

More details about these changes can be found on our GitHub repo:
https://github.com/certbot/certbot/pulls?q=is%3Apr%20milestone%3A0.11.1%20is%3Aclosed

## 0.11.0 - 2017-02-01

### Added

* When using the standalone plugin while running Certbot interactively
and a required port is bound by another process, Certbot will give you
the option to retry to grab the port rather than immediately exiting.
* You are now able to deactivate your account with the Let's Encrypt
server using the `unregister` subcommand.
* When revoking a certificate using the `revoke` subcommand, you now
have the option to provide the reason the certificate is being revoked
to Let's Encrypt with `--reason`.

### Changed

* Providing `--quiet` to `certbot-auto` now silences package manager output.

### Removed

* Removed the optional `dnspython` dependency in our `acme` package.
Now the library does not support client side verification of the DNS
challenge.

More details about these changes can be found on our GitHub repo:
https://github.com/certbot/certbot/issues?q=is%3Aissue+milestone%3A0.11.0+is%3Aclosed

## 0.10.2 - 2017-01-25

### Added

* If Certbot receives a request with a `badNonce` error, it now
automatically retries the request. Since nonces from Let's Encrypt expire,
this helps people performing the DNS challenge with the `manual` plugin
who may have to wait an extended period of time for their DNS changes to
propagate.

### Fixed

* Certbot now saves the `--preferred-challenges` values for renewal. Previously
these values were discarded causing a different challenge type to be used when
renewing certs in some cases.

More details about these changes can be found on our GitHub repo:
https://github.com/certbot/certbot/issues?q=is%3Aissue+milestone%3A0.10.2+is%3Aclosed

## 0.10.1 - 2017-01-13

### Fixed

* Resolve problems where when asking Certbot to update a certificate at
an existing path to include different domain names, the old names would
continue to be used.
* Fix issues successfully running our unit test suite on some systems.

More details about these changes can be found on our GitHub repo:
https://github.com/certbot/certbot/issues?q=is%3Aissue+milestone%3A0.10.1+is%3Aclosed

## 0.10.0 - 2017-01-11

## Added

* Added the ability to customize and automatically complete DNS and HTTP
domain validation challenges with the manual plugin. The flags
`--manual-auth-hook` and `--manual-cleanup-hook` can now be provided
when using the manual plugin to execute commands provided by the user to
perform and clean up challenges provided by the CA. This is best used in
complicated setups where the DNS challenge must be used or Certbot's
existing plugins cannot be used to perform HTTP challenges. For more
information on how this works, see `certbot --help manual`.
* Added a `--cert-name` flag for specifying the name to use for the
certificate in Certbot's configuration directory. Using this flag in
combination with `-d/--domains`, a user can easily request a new
certificate with different domains and save it with the name provided by
`--cert-name`. Additionally, `--cert-name` can be used to select a
certificate with the `certonly` and `run` subcommands so a full list of
domains in the certificate does not have to be provided.
* Added subcommand `certificates` for listing the certificates managed by
Certbot and their properties.
* Added the `delete` subcommand for removing certificates managed by Certbot
from the configuration directory.
* Certbot now supports requesting internationalized domain names (IDNs).
* Hooks provided to Certbot are now saved to be reused during renewal.
If you run Certbot with `--pre-hook`, `--renew-hook`, or `--post-hook`
flags when obtaining a certificate, the provided commands will
automatically be saved and executed again when renewing the certificate.
A pre-hook and/or post-hook can also be given to the `certbot renew`
command either on the command line or in a [configuration
file](https://certbot.eff.org/docs/using.html#configuration-file) to run
an additional command before/after any certificate is renewed. Hooks
will only be run if a certificate is renewed.
* Support Busybox in certbot-auto.

### Changed

* Recategorized `-h/--help` output to improve documentation and
discoverability.

### Removed

* Removed the ncurses interface. This change solves problems people
were having on many systems, reduces the number of Certbot
dependencies, and simplifies our code. Certbot's only interface now is
the text interface which was available by providing `-t/--text` to
earlier versions of Certbot.

### Fixed

* Many small bug fixes.

More details about these changes can be found on our GitHub repo:
https://github.com/certbot/certbot/issues?q=is%3Aissue+milestone%3A0.10.0is%3Aclosed

## 0.9.3 - 2016-10-13

### Added

* The Apache plugin uses information about your OS to help determine the
layout of your Apache configuration directory. We added a patch to
ensure this code behaves the same way when testing on different systems
as the tests were failing in some cases.

### Changed

* Certbot adopted more conservative behavior about reporting a needed port as
unavailable when using the standalone plugin.

More details about these changes can be found on our GitHub repo:
https://github.com/certbot/certbot/milestone/27?closed=1

## 0.9.2 - 2016-10-12

### Added

* Certbot stopped requiring that all possibly required ports are available when
using the standalone plugin. It now only verifies that the ports are available
when they are necessary.

### Fixed

* Certbot now verifies that our optional dependencies version matches what is
required by Certbot.
* Certnot now properly copies the `ssl on;` directives as necessary when
performing domain validation in the Nginx plugin.
* Fixed problem where symlinks were becoming files when they were
packaged, causing errors during testing and OS packaging.

More details about these changes can be found on our GitHub repo:
https://github.com/certbot/certbot/milestone/26?closed=1

## 0.9.1 - 2016-10-06

### Fixed

* Fixed a bug that was introduced in version 0.9.0 where the command
line flag -q/--quiet wasn't respected in some cases.

More details about these changes can be found on our GitHub repo:
https://github.com/certbot/certbot/milestone/25?closed=1

## 0.9.0 - 2016-10-05

### Added

* Added an alpha version of the Nginx plugin. This plugin fully automates the
process of obtaining and installing certificates with Nginx.
Additionally, it is able to automatically configure security
enhancements such as an HTTP to HTTPS redirect and OCSP stapling. To use
this plugin, you must have the `certbot-nginx` package installed (which
is installed automatically when using `certbot-auto`) and provide
`--nginx` on the command line. This plugin is still in its early stages
so we recommend you use it with some caution and make sure you have a
backup of your Nginx configuration.
* Added support for the `DNS` challenge in the `acme` library and `DNS` in
Certbot's `manual` plugin. This allows you to create DNS records to
prove to Let's Encrypt you control the requested domain name. To use
this feature, include `--manual --preferred-challenges dns` on the
command line.
* Certbot now helps with enabling Extra Packages for Enterprise Linux (EPEL) on
CentOS 6 when using `certbot-auto`. To use `certbot-auto` on CentOS 6,
the EPEL repository has to be enabled. `certbot-auto` will now prompt
users asking them if they would like the script to enable this for them
automatically. This is done without prompting users when using
`letsencrypt-auto` or if `-n/--non-interactive/--noninteractive` is
included on the command line.

More details about these changes can be found on our GitHub repo:
https://github.com/certbot/certbot/issues?q=is%3Aissue+milestone%3A0.9.0+is%3Aclosed

## 0.8.1 - 2016-06-14

### Added

* Certbot now preserves a certificate's common name when using `renew`.
* Certbot now saves webroot values for renewal when they are entered interactively.
* Certbot now gracefully reports that the Apache plugin isn't usable when Augeas is not installed.
* Added experimental support for Mageia has been added to `certbot-auto`.

### Fixed

* Fixed problems with an invalid user-agent string on OS X.

More details about these changes can be found on our GitHub repo:
https://github.com/certbot/certbot/issues?q=is%3Aissue+milestone%3A0.8.1+

## 0.8.0 - 2016-06-02

### Added

* Added the `register` subcommand which can be used to register an account
with the Let's Encrypt CA.
* You can now run `certbot register --update-registration` to
change the e-mail address associated with your registration.

More details about these changes can be found on our GitHub repo:
https://github.com/certbot/certbot/issues?q=is%3Aissue+milestone%3A0.8.0+

## 0.7.0 - 2016-05-27

### Added

* Added `--must-staple` to request certificates from Let's Encrypt
with the OCSP must staple extension.
* Certbot now automatically configures OSCP stapling for Apache.
* Certbot now allows requesting certificates for domains found in the common name
of a custom CSR.

### Fixed

* Fixed a number of miscellaneous bugs

More details about these changes can be found on our GitHub repo:
https://github.com/certbot/certbot/issues?q=milestone%3A0.7.0+is%3Aissue

## 0.6.0 - 2016-05-12

### Added

* Versioned the datetime dependency in setup.py.

### Changed

* Renamed the client from `letsencrypt` to `certbot`.

### Fixed

* Fixed a small json deserialization error.
* Certbot now preserves domain order in generated CSRs.
* Fixed some minor bugs.

More details about these changes can be found on our GitHub repo:
https://github.com/certbot/certbot/issues?q=is%3Aissue%20milestone%3A0.6.0%20is%3Aclosed%20

## 0.5.0 - 2016-04-05

### Added

* Added the ability to use the webroot plugin interactively.
* Added the flags --pre-hook, --post-hook, and --renew-hook which can be used with
the renew subcommand to register shell commands to run in response to
renewal events. Pre-hook commands will be run before any certs are
renewed, post-hook commands will be run after any certs are renewed,
and renew-hook commands will be run after each cert is renewed. If no
certs are due for renewal, no command is run.
* Added a -q/--quiet flag which silences all output except errors.
* Added an --allow-subset-of-domains flag which can be used with the renew
command to prevent renewal failures for a subset of the requested
domains from causing the client to exit.

### Changed

* Certbot now uses renewal configuration files. In /etc/letsencrypt/renewal
by default, these files can be used to control what parameters are
used when renewing a specific certificate.

More details about these changes can be found on our GitHub repo:
https://github.com/letsencrypt/letsencrypt/issues?q=milestone%3A0.5.0+is%3Aissue

## 0.4.2 - 2016-03-03

### Fixed

* Resolved problems encountered when compiling letsencrypt
against the new OpenSSL release.
* Fixed problems encountered when using `letsencrypt renew` with configuration files
from the private beta.

More details about these changes can be found on our GitHub repo:
https://github.com/letsencrypt/letsencrypt/issues?q=is%3Aissue+milestone%3A0.4.2

## 0.4.1 - 2016-02-29

### Fixed

* Fixed Apache parsing errors encountered with some configurations.
* Fixed Werkzeug dependency problems encountered on some Red Hat systems.
* Fixed bootstrapping failures when using letsencrypt-auto with --no-self-upgrade.
* Fixed problems with parsing renewal config files from private beta.

More details about these changes can be found on our GitHub repo:
https://github.com/letsencrypt/letsencrypt/issues?q=is:issue+milestone:0.4.1

## 0.4.0 - 2016-02-10

### Added

* Added the verb/subcommand `renew` which can be used to renew your existing
certificates as they approach expiration. Running `letsencrypt renew`
will examine all existing certificate lineages and determine if any are
less than 30 days from expiration. If so, the client will use the
settings provided when you previously obtained the certificate to renew
it. The subcommand finishes by printing a summary of which renewals were
successful, failed, or not yet due.
* Added a `--dry-run` flag to help with testing configuration
without affecting production rate limits. Currently supported by the
`renew` and `certonly` subcommands, providing `--dry-run` on the command
line will obtain certificates from the staging server without saving the
resulting certificates to disk.
* Added major improvements to letsencrypt-auto. This script
has been rewritten to include full support for Python 2.6, the ability
for letsencrypt-auto to update itself, and improvements to the
stability, security, and performance of the script.
* Added support for Apache 2.2 to the Apache plugin.

More details about these changes can be found on our GitHub repo:
https://github.com/letsencrypt/letsencrypt/issues?q=is%3Aissue+milestone%3A0.4.0

## 0.3.0 - 2016-01-27

### Added

* Added a non-interactive mode which can be enabled by including `-n` or
`--non-interactive` on the command line. This can be used to guarantee
the client will not prompt when run automatically using cron/systemd.
* Added preparation for the new letsencrypt-auto script. Over the past
couple months, we've been working on increasing the reliability and
security of letsencrypt-auto. A number of changes landed in this
release to prepare for the new version of this script.

More details about these changes can be found on our GitHub repo:
https://github.com/letsencrypt/letsencrypt/issues?q=is%3Aissue+milestone%3A0.3.0

## 0.2.0 - 2016-01-14

### Added

* Added Apache plugin support for non-Debian based systems. Support has been
added for modern Red Hat based systems such as Fedora 23, Red Hat 7,
and CentOS 7 running Apache 2.4. In theory, this plugin should be
able to be configured to run on any Unix-like OS running Apache 2.4.
* Relaxed PyOpenSSL version requirements. This adds support for systems
with PyOpenSSL versions 0.13 or 0.14.
* Improved error messages from the client.

### Fixed

* Resolved issues with the Apache plugin enabling an HTTP to HTTPS
redirect on some systems.

More details about these changes can be found on our GitHub repo:
https://github.com/letsencrypt/letsencrypt/issues?q=is%3Aissue+milestone%3A0.2.0

## 0.1.1 - 2015-12-15

### Added

* Added a check that avoids attempting to issue for unqualified domain names like
"localhost".

### Fixed

* Fixed a confusing UI path that caused some users to repeatedly renew
their certs while experimenting with the client, in some cases hitting
issuance rate limits.
* Fixed numerous Apache configuration parser problems
* Fixed --webroot permission handling for non-root users

More details about these changes can be found on our GitHub repo:
https://github.com/letsencrypt/letsencrypt/issues?q=milestone%3A0.1.1<|MERGE_RESOLUTION|>--- conflicted
+++ resolved
@@ -2,15 +2,6 @@
 
 Certbot adheres to [Semantic Versioning](https://semver.org/).
 
-<<<<<<< HEAD
-## 11.1.2021 - 2021-11-01
-
-### Added
-
-* Added code signing server workflow to `tools/finish_release.py`
-
-## 1.21.0 - master
-=======
 ## 1.23.0 - master
 
 ### Added
@@ -53,7 +44,6 @@
 More details about these changes can be found on our GitHub repo.
 
 ## 1.21.0 - 2021-11-02
->>>>>>> 693c674a
 
 ### Added
 
