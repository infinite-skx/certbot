#!/bin/sh
#
# Download and run the latest release version of the Certbot client.
#
# NOTE: THIS SCRIPT IS AUTO-GENERATED AND SELF-UPDATING
#
# IF YOU WANT TO EDIT IT LOCALLY, *ALWAYS* RUN YOUR COPY WITH THE
# "--no-self-upgrade" FLAG
#
# IF YOU WANT TO SEND PULL REQUESTS, THE REAL SOURCE FOR THIS FILE IS
# letsencrypt-auto-source/letsencrypt-auto.template AND
# letsencrypt-auto-source/pieces/bootstrappers/*

set -e  # Work even if somebody does "sh thisscript.sh".

# Note: you can set XDG_DATA_HOME or VENV_PATH before running this script,
# if you want to change where the virtual environment will be installed

# HOME might not be defined when being run through something like systemd
if [ -z "$HOME" ]; then
  HOME=~root
fi
if [ -z "$XDG_DATA_HOME" ]; then
  XDG_DATA_HOME=~/.local/share
fi
if [ -z "$VENV_PATH" ]; then
  # We export these values so they are preserved properly if this script is
  # rerun with sudo/su where $HOME/$XDG_DATA_HOME may have a different value.
  export OLD_VENV_PATH="$XDG_DATA_HOME/letsencrypt"
  export VENV_PATH="/opt/eff.org/certbot/venv"
fi
VENV_BIN="$VENV_PATH/bin"
BOOTSTRAP_VERSION_PATH="$VENV_PATH/certbot-auto-bootstrap-version.txt"
LE_AUTO_VERSION="{{ LE_AUTO_VERSION }}"
BASENAME=$(basename $0)
USAGE="Usage: $BASENAME [OPTIONS]
A self-updating wrapper script for the Certbot ACME client. When run, updates
to both this script and certbot will be downloaded and installed. After
ensuring you have the latest versions installed, certbot will be invoked with
all arguments you have provided.

Help for certbot itself cannot be provided until it is installed.

  --debug                                   attempt experimental installation
  -h, --help                                print this help
  -n, --non-interactive, --noninteractive   run without asking for user input
  --no-bootstrap                            do not install OS dependencies
  --no-permissions-check                    do not warn about file system permissions
  --no-self-upgrade                         do not download updates
  --os-packages-only                        install OS dependencies and exit
  --install-only                            install certbot, upgrade if needed, and exit
  -v, --verbose                             provide more output
  -q, --quiet                               provide only update/error output;
                                            implies --non-interactive

All arguments are accepted and forwarded to the Certbot client when run."
export CERTBOT_AUTO="$0"

for arg in "$@" ; do
  case "$arg" in
    --debug)
      DEBUG=1;;
    --os-packages-only)
      OS_PACKAGES_ONLY=1;;
    --install-only)
      INSTALL_ONLY=1;;
    --no-self-upgrade)
      # Do not upgrade this script (also prevents client upgrades, because each
      # copy of the script pins a hash of the python client)
      NO_SELF_UPGRADE=1;;
    --no-permissions-check)
      NO_PERMISSIONS_CHECK=1;;
    --no-bootstrap)
      NO_BOOTSTRAP=1;;
    --help)
      HELP=1;;
    --noninteractive|--non-interactive)
      NONINTERACTIVE=1;;
    --quiet)
      QUIET=1;;
    renew)
      ASSUME_YES=1;;
    --verbose)
      VERBOSE=1;;
    -[!-]*)
      OPTIND=1
      while getopts ":hnvq" short_arg $arg; do
        case "$short_arg" in
          h)
            HELP=1;;
          n)
            NONINTERACTIVE=1;;
          q)
            QUIET=1;;
          v)
            VERBOSE=1;;
        esac
      done;;
  esac
done

if [ $BASENAME = "letsencrypt-auto" ]; then
  # letsencrypt-auto does not respect --help or --yes for backwards compatibility
  NONINTERACTIVE=1
  HELP=0
fi

# Set ASSUME_YES to 1 if QUIET or NONINTERACTIVE
if [ "$QUIET" = 1 -o "$NONINTERACTIVE" = 1 ]; then
  ASSUME_YES=1
fi

say() {
    if [  "$QUIET" != 1 ]; then
        echo "$@"
    fi
}

error() {
    echo "$@"
}

# Support for busybox and others where there is no "command",
# but "which" instead
if command -v command > /dev/null 2>&1 ; then
  export EXISTS="command -v"
elif which which > /dev/null 2>&1 ; then
  export EXISTS="which"
else
  error "Cannot find command nor which... please install one!"
  exit 1
fi

# Certbot itself needs root access for almost all modes of operation.
# certbot-auto needs root access to bootstrap OS dependencies and install
# Certbot at a protected path so it can be safely run as root. To accomplish
# this, this script will attempt to run itself as root if it doesn't have the
# necessary privileges by using `sudo` or falling back to `su` if it is not
# available. The mechanism used to obtain root access can be set explicitly by
# setting the environment variable LE_AUTO_SUDO to 'sudo', 'su', 'su_sudo',
# 'SuSudo', or '' as used below.

# Because the parameters in `su -c` has to be a string,
# we need to properly escape it.
SuSudo() {
  args=""
  # This `while` loop iterates over all parameters given to this function.
  # For each parameter, all `'` will be replace by `'"'"'`, and the escaped string
  # will be wrapped in a pair of `'`, then appended to `$args` string
  # For example, `echo "It's only 1\$\!"` will be escaped to:
  #   'echo' 'It'"'"'s only 1$!'
  #     │       │└┼┘│
  #     │       │ │ └── `'s only 1$!'` the literal string
  #     │       │ └── `\"'\"` is a single quote (as a string)
  #     │       └── `'It'`, to be concatenated with the strings following it
  #     └── `echo` wrapped in a pair of `'`, it's totally fine for the shell command itself
  while [ $# -ne 0 ]; do
    args="$args'$(printf "%s" "$1" | sed -e "s/'/'\"'\"'/g")' "
    shift
  done
  su root -c "$args"
}

# Sets the environment variable SUDO to be the name of the program or function
# to call to get root access. If this script already has root privleges, SUDO
# is set to an empty string. The value in SUDO should be run with the command
# to called with root privileges as arguments.
SetRootAuthMechanism() {
  SUDO=""
  if [ -n "${LE_AUTO_SUDO+x}" ]; then
    case "$LE_AUTO_SUDO" in
      SuSudo|su_sudo|su)
        SUDO=SuSudo
        ;;
      sudo)
        SUDO="sudo -E"
        ;;
      '')
        # If we're not running with root, don't check that this script can only
        # be modified by system users and groups.
        NO_PERMISSIONS_CHECK=1
        ;;
      *)
        error "Error: unknown root authorization mechanism '$LE_AUTO_SUDO'."
        exit 1
    esac
    say "Using preset root authorization mechanism '$LE_AUTO_SUDO'."
  else
    if test "`id -u`" -ne "0" ; then
      if $EXISTS sudo 1>/dev/null 2>&1; then
        SUDO="sudo -E"
      else
        say \"sudo\" is not available, will use \"su\" for installation steps...
        SUDO=SuSudo
      fi
    fi
  fi
}

if [ "$1" = "--cb-auto-has-root" ]; then
  shift 1
else
  SetRootAuthMechanism
  if [ -n "$SUDO" ]; then
    say "Requesting to rerun $0 with root privileges..."
    $SUDO "$0" --cb-auto-has-root "$@"
    exit 0
  fi
fi

# Runs this script again with the given arguments. --cb-auto-has-root is added
# to the command line arguments to ensure we don't try to acquire root a
# second time. After the script is rerun, we exit the current script.
RerunWithArgs() {
    "$0" --cb-auto-has-root "$@"
    exit 0
}

BootstrapMessage() {
  # Arguments: Platform name
  say "Bootstrapping dependencies for $1... (you can skip this with --no-bootstrap)"
}

ExperimentalBootstrap() {
  # Arguments: Platform name, bootstrap function name
  if [ "$DEBUG" = 1 ]; then
    if [ "$2" != "" ]; then
      BootstrapMessage $1
      $2
    fi
  else
    error "FATAL: $1 support is very experimental at present..."
    error "if you would like to work on improving it, please ensure you have backups"
    error "and then run this script again with the --debug flag!"
    error "Alternatively, you can install OS dependencies yourself and run this script"
    error "again with --no-bootstrap."
    exit 1
  fi
}

DeprecationBootstrap() {
  # Arguments: Platform name, bootstrap function name
  if [ "$DEBUG" = 1 ]; then
    if [ "$2" != "" ]; then
      BootstrapMessage $1
      $2
    fi
  else
    error "WARNING: certbot-auto support for this $1 is DEPRECATED!"
    error "Please visit certbot.eff.org to learn how to download a version of"
    error "Certbot that is packaged for your system. While an existing version"
    error "of certbot-auto may work currently, we have stopped supporting updating"
    error "system packages for your system. Please switch to a packaged version"
    error "as soon as possible."
    exit 1
  fi
}

MIN_PYTHON_2_VERSION="2.7"
MIN_PYVER2=$(echo "$MIN_PYTHON_2_VERSION" | sed 's/\.//')
MIN_PYTHON_3_VERSION="3.5"
MIN_PYVER3=$(echo "$MIN_PYTHON_3_VERSION" | sed 's/\.//')
# Sets LE_PYTHON to Python version string and PYVER to the first two
# digits of the python version.
# MIN_PYVER and MIN_PYTHON_VERSION are also sets by this function, and their
# values depend on if we try to use Python 3 or Python 2.
DeterminePythonVersion() {
  # Arguments: "NOCRASH" if we shouldn't crash if we don't find a good python
  #
  # If no Python is found, PYVER is set to 0.
  if [ "$USE_PYTHON_3" = 1 ]; then
    MIN_PYVER=$MIN_PYVER3
    MIN_PYTHON_VERSION=$MIN_PYTHON_3_VERSION
    for LE_PYTHON in "$LE_PYTHON" python3; do
      # Break (while keeping the LE_PYTHON value) if found.
      $EXISTS "$LE_PYTHON" > /dev/null && break
    done
  else
    MIN_PYVER=$MIN_PYVER2
    MIN_PYTHON_VERSION=$MIN_PYTHON_2_VERSION
    for LE_PYTHON in "$LE_PYTHON" python2.7 python27 python2 python; do
      # Break (while keeping the LE_PYTHON value) if found.
      $EXISTS "$LE_PYTHON" > /dev/null && break
    done
  fi
  if [ "$?" != "0" ]; then
    if [ "$1" != "NOCRASH" ]; then
      error "Cannot find any Pythons; please install one!"
      exit 1
    else
      PYVER=0
      return 0
    fi
  fi

  PYVER=$("$LE_PYTHON" -V 2>&1 | cut -d" " -f 2 | cut -d. -f1,2 | sed 's/\.//')
  if [ "$PYVER" -lt "$MIN_PYVER" ]; then
    if [ "$1" != "NOCRASH" ]; then
      error "You have an ancient version of Python entombed in your operating system..."
      error "This isn't going to work; you'll need at least version $MIN_PYTHON_VERSION."
      exit 1
    fi
  fi
}

{{ bootstrappers/deb_common.sh }}
{{ bootstrappers/rpm_common_base.sh }}
{{ bootstrappers/rpm_common.sh }}
{{ bootstrappers/rpm_python3_legacy.sh }}
{{ bootstrappers/rpm_python3.sh }}
{{ bootstrappers/suse_common.sh }}
{{ bootstrappers/arch_common.sh }}
{{ bootstrappers/gentoo_common.sh }}
{{ bootstrappers/free_bsd.sh }}
{{ bootstrappers/mac.sh }}
{{ bootstrappers/smartos.sh }}
{{ bootstrappers/mageia_common.sh }}

# Set Bootstrap to the function that installs OS dependencies on this system
# and BOOTSTRAP_VERSION to the unique identifier for the current version of
# that function. If Bootstrap is set to a function that doesn't install any
# packages BOOTSTRAP_VERSION is not set.
if [ -f /etc/debian_version ]; then
  Bootstrap() {
    BootstrapMessage "Debian-based OSes"
    BootstrapDebCommon
  }
  BOOTSTRAP_VERSION="BootstrapDebCommon $BOOTSTRAP_DEB_COMMON_VERSION"
elif [ -f /etc/mageia-release ]; then
  # Mageia has both /etc/mageia-release and /etc/redhat-release
  Bootstrap() {
    ExperimentalBootstrap "Mageia" BootstrapMageiaCommon
  }
  BOOTSTRAP_VERSION="BootstrapMageiaCommon $BOOTSTRAP_MAGEIA_COMMON_VERSION"
elif [ -f /etc/redhat-release ]; then
  # Run DeterminePythonVersion to decide on the basis of available Python versions
  # whether to use 2.x or 3.x on RedHat-like systems.
  # Then, revert LE_PYTHON to its previous state.
  prev_le_python="$LE_PYTHON"
  unset LE_PYTHON
  DeterminePythonVersion "NOCRASH"

  RPM_DIST_NAME=`(. /etc/os-release 2> /dev/null && echo $ID) || echo "unknown"`

  # Set RPM_DIST_VERSION to VERSION_ID from /etc/os-release after splitting on
  # '.' characters (e.g. "8.0" becomes "8"). If the command exits with an
  # error, RPM_DIST_VERSION is set to "unknown".
  RPM_DIST_VERSION=$( (. /etc/os-release 2> /dev/null && echo "$VERSION_ID") | cut -d '.' -f1 || echo "unknown")

  # If RPM_DIST_VERSION is an empty string or it contains any nonnumeric
  # characters, the value is unexpected so we set RPM_DIST_VERSION to 0.
  if [ -z "$RPM_DIST_VERSION" ] || [ -n "$(echo "$RPM_DIST_VERSION" | tr -d '[0-9]')" ]; then
     RPM_DIST_VERSION=0
  fi

<<<<<<< HEAD
  # Handle legacy RPM distributions
  if [ "$PYVER" -eq 26 ]; then
=======
  # Starting to Fedora 29, python2 is on a deprecation path. Let's move to python3 then.
  # RHEL 8 also uses python3 by default.
  if [ "$RPM_DIST_NAME" = "fedora" -a "$RPM_DIST_VERSION" -ge 29 -o "$PYVER" -eq 26 ]; then
    RPM_USE_PYTHON_3=1
  elif [ "$RPM_DIST_NAME" = "rhel" -a "$RPM_DIST_VERSION" -ge 8 ]; then
    RPM_USE_PYTHON_3=1
  elif [ "$RPM_DIST_NAME" = "centos" -a "$RPM_DIST_VERSION" -ge 8 ]; then
    RPM_USE_PYTHON_3=1
  else
    RPM_USE_PYTHON_3=0
  fi

  if [ "$RPM_USE_PYTHON_3" = 1 ]; then
>>>>>>> c2480b29
    Bootstrap() {
      BootstrapMessage "Legacy Red Hat-based OSes that will use Python3"
      BootstrapRpmPython3Legacy
    }
    USE_PYTHON_3=1
    BOOTSTRAP_VERSION="BootstrapRpmPython3Legacy $BOOTSTRAP_RPM_PYTHON3_LEGACY_VERSION"

    # Try now to enable SCL rh-python36 for systems already bootstrapped
    # NB: EnablePython36SCL has been defined along with BootstrapRpmPython3Legacy in certbot-auto
    EnablePython36SCL
  else
    # Starting to Fedora 29, python2 is on a deprecation path. Let's move to python3 then.
    # RHEL 8 also uses python3 by default.
    if [ "$RPM_DIST_NAME" = "fedora" -a "$RPM_DIST_VERSION" -ge 29 ]; then
      RPM_USE_PYTHON_3=1
    elif [ "$RPM_DIST_NAME" = "rhel" -a "$RPM_DIST_VERSION" -ge 8 ]; then
      RPM_USE_PYTHON_3=1
    else
      RPM_USE_PYTHON_3=0
    fi

    if [ "$RPM_USE_PYTHON_3" = 1 ]; then
      Bootstrap() {
        BootstrapMessage "Red Hat-based OSes that will use Python3"
        BootstrapRpmPython3
      }
      USE_PYTHON_3=1
      BOOTSTRAP_VERSION="BootstrapRpmPython3 $BOOTSTRAP_RPM_PYTHON3_VERSION"
    else
      Bootstrap() {
        BootstrapMessage "Red Hat-based OSes"
        BootstrapRpmCommon
      }
      BOOTSTRAP_VERSION="BootstrapRpmCommon $BOOTSTRAP_RPM_COMMON_VERSION"
    fi
  fi

  LE_PYTHON="$prev_le_python"
elif [ -f /etc/os-release ] && `grep -q openSUSE /etc/os-release` ; then
  Bootstrap() {
    BootstrapMessage "openSUSE-based OSes"
    BootstrapSuseCommon
  }
  BOOTSTRAP_VERSION="BootstrapSuseCommon $BOOTSTRAP_SUSE_COMMON_VERSION"
elif [ -f /etc/arch-release ]; then
  Bootstrap() {
    if [ "$DEBUG" = 1 ]; then
      BootstrapMessage "Archlinux"
      BootstrapArchCommon
    else
      error "Please use pacman to install letsencrypt packages:"
      error "# pacman -S certbot certbot-apache"
      error
      error "If you would like to use the virtualenv way, please run the script again with the"
      error "--debug flag."
      exit 1
    fi
  }
  BOOTSTRAP_VERSION="BootstrapArchCommon $BOOTSTRAP_ARCH_COMMON_VERSION"
elif [ -f /etc/manjaro-release ]; then
  Bootstrap() {
    ExperimentalBootstrap "Manjaro Linux" BootstrapArchCommon
  }
  BOOTSTRAP_VERSION="BootstrapArchCommon $BOOTSTRAP_ARCH_COMMON_VERSION"
elif [ -f /etc/gentoo-release ]; then
  Bootstrap() {
    DeprecationBootstrap "Gentoo" BootstrapGentooCommon
  }
  BOOTSTRAP_VERSION="BootstrapGentooCommon $BOOTSTRAP_GENTOO_COMMON_VERSION"
elif uname | grep -iq FreeBSD ; then
  Bootstrap() {
    DeprecationBootstrap "FreeBSD" BootstrapFreeBsd
  }
  BOOTSTRAP_VERSION="BootstrapFreeBsd $BOOTSTRAP_FREEBSD_VERSION"
elif uname | grep -iq Darwin ; then
  Bootstrap() {
    DeprecationBootstrap "macOS" BootstrapMac
  }
  BOOTSTRAP_VERSION="BootstrapMac $BOOTSTRAP_MAC_VERSION"
elif [ -f /etc/issue ] && grep -iq "Amazon Linux" /etc/issue ; then
  Bootstrap() {
    ExperimentalBootstrap "Amazon Linux" BootstrapRpmCommon
  }
  BOOTSTRAP_VERSION="BootstrapRpmCommon $BOOTSTRAP_RPM_COMMON_VERSION"
elif [ -f /etc/product ] && grep -q "Joyent Instance" /etc/product ; then
  Bootstrap() {
    ExperimentalBootstrap "Joyent SmartOS Zone" BootstrapSmartOS
  }
  BOOTSTRAP_VERSION="BootstrapSmartOS $BOOTSTRAP_SMARTOS_VERSION"
else
  Bootstrap() {
    error "Sorry, I don't know how to bootstrap Certbot on your operating system!"
    error
    error "You will need to install OS dependencies, configure virtualenv, and run pip install manually."
    error "Please see https://letsencrypt.readthedocs.org/en/latest/contributing.html#prerequisites"
    error "for more info."
    exit 1
  }
fi

# We handle this case after determining the normal bootstrap version to allow
# variables like USE_PYTHON_3 to be properly set. As described above, if the
# Bootstrap function doesn't install any packages, BOOTSTRAP_VERSION should not
# be set so we unset it here.
if [ "$NO_BOOTSTRAP" = 1 ]; then
  Bootstrap() {
    :
  }
  unset BOOTSTRAP_VERSION
fi

# Sets PREV_BOOTSTRAP_VERSION to the identifier for the bootstrap script used
# to install OS dependencies on this system. PREV_BOOTSTRAP_VERSION isn't set
# if it is unknown how OS dependencies were installed on this system.
SetPrevBootstrapVersion() {
  if [ -f $BOOTSTRAP_VERSION_PATH ]; then
    PREV_BOOTSTRAP_VERSION=$(cat "$BOOTSTRAP_VERSION_PATH")
  # The list below only contains bootstrap version strings that existed before
  # we started writing them to disk.
  #
  # DO NOT MODIFY THIS LIST UNLESS YOU KNOW WHAT YOU'RE DOING!
  elif grep -Fqx "$BOOTSTRAP_VERSION" << "UNLIKELY_EOF"
BootstrapDebCommon 1
BootstrapMageiaCommon 1
BootstrapRpmCommon 1
BootstrapSuseCommon 1
BootstrapArchCommon 1
BootstrapGentooCommon 1
BootstrapFreeBsd 1
BootstrapMac 1
BootstrapSmartOS 1
UNLIKELY_EOF
  then
    # If there's no bootstrap version saved to disk, but the currently selected
    # bootstrap script is from before we started saving the version number,
    # return the currently selected version to prevent us from rebootstrapping
    # unnecessarily.
    PREV_BOOTSTRAP_VERSION="$BOOTSTRAP_VERSION"
  fi
}

TempDir() {
  mktemp -d 2>/dev/null || mktemp -d -t 'le'  # Linux || macOS
}

# Returns 0 if a letsencrypt installation exists at $OLD_VENV_PATH, otherwise,
# returns a non-zero number.
OldVenvExists() {
    [ -n "$OLD_VENV_PATH" -a -f "$OLD_VENV_PATH/bin/letsencrypt" ]
}

# Given python path, version 1 and version 2, check if version 1 is outdated compared to version 2.
# An unofficial version provided as version 1 (eg. 0.28.0.dev0) will be treated
# specifically by printing "UNOFFICIAL". Otherwise, print "OUTDATED" if version 1
# is outdated, and "UP_TO_DATE" if not.
# This function relies only on installed python environment (2.x or 3.x) by certbot-auto.
CompareVersions() {
    "$1" - "$2" "$3" << "UNLIKELY_EOF"
import sys
from distutils.version import StrictVersion

try:
    current = StrictVersion(sys.argv[1])
except ValueError:
    sys.stdout.write('UNOFFICIAL')
    sys.exit()

try:
    remote = StrictVersion(sys.argv[2])
except ValueError:
    sys.stdout.write('UP_TO_DATE')
    sys.exit()

if current < remote:
    sys.stdout.write('OUTDATED')
else:
    sys.stdout.write('UP_TO_DATE')
UNLIKELY_EOF
}

# Create a new virtual environment for Certbot. It will overwrite any existing one.
# Parameters: LE_PYTHON, VENV_PATH, PYVER, VERBOSE
CreateVenv() {
    "$1" - "$2" "$3" "$4" << "UNLIKELY_EOF"
{{ create_venv.py }}
UNLIKELY_EOF
}

# Check that the given PATH_TO_CHECK has secured permissions.
# Parameters: LE_PYTHON, PATH_TO_CHECK
CheckPathPermissions() {
    "$1" - "$2" << "UNLIKELY_EOF"
{{ check_permissions.py }}
UNLIKELY_EOF
}

if [ "$1" = "--le-auto-phase2" ]; then
  # Phase 2: Create venv, install LE, and run.

  shift 1  # the --le-auto-phase2 arg
  SetPrevBootstrapVersion

  if [ -z "$PHASE_1_VERSION" -a "$USE_PYTHON_3" = 1 ]; then
    unset LE_PYTHON
  fi

  INSTALLED_VERSION="none"
  if [ -d "$VENV_PATH" ] || OldVenvExists; then
    # If the selected Bootstrap function isn't a noop and it differs from the
    # previously used version
    if [ -n "$BOOTSTRAP_VERSION" -a "$BOOTSTRAP_VERSION" != "$PREV_BOOTSTRAP_VERSION" ]; then
      # if non-interactive mode or stdin and stdout are connected to a terminal
      if [ \( "$NONINTERACTIVE" = 1 \) -o \( \( -t 0 \) -a \( -t 1 \) \) ]; then
        if [ -d "$VENV_PATH" ]; then
          rm -rf "$VENV_PATH"
        fi
        # In the case the old venv was just a symlink to the new one,
        # OldVenvExists is now false because we deleted the venv at VENV_PATH.
        if OldVenvExists; then
          rm -rf "$OLD_VENV_PATH"
          ln -s "$VENV_PATH" "$OLD_VENV_PATH"
        fi
        RerunWithArgs "$@"
      else
        error "Skipping upgrade because new OS dependencies may need to be installed."
        error
        error "To upgrade to a newer version, please run this script again manually so you can"
        error "approve changes or with --non-interactive on the command line to automatically"
        error "install any required packages."
        # Set INSTALLED_VERSION to be the same so we don't update the venv
        INSTALLED_VERSION="$LE_AUTO_VERSION"
        # Continue to use OLD_VENV_PATH if the new venv doesn't exist
        if [ ! -d "$VENV_PATH" ]; then
          VENV_BIN="$OLD_VENV_PATH/bin"
        fi
      fi
    elif [ -f "$VENV_BIN/letsencrypt" ]; then
      # --version output ran through grep due to python-cryptography DeprecationWarnings
      # grep for both certbot and letsencrypt until certbot and shim packages have been released
      INSTALLED_VERSION=$("$VENV_BIN/letsencrypt" --version 2>&1 | grep "^certbot\|^letsencrypt" | cut -d " " -f 2)
      if [ -z "$INSTALLED_VERSION" ]; then
          error "Error: couldn't get currently installed version for $VENV_BIN/letsencrypt: " 1>&2
          "$VENV_BIN/letsencrypt" --version
          exit 1
      fi
    fi
  fi

  if [ "$LE_AUTO_VERSION" != "$INSTALLED_VERSION" ]; then
    say "Creating virtual environment..."
    DeterminePythonVersion
    CreateVenv "$LE_PYTHON" "$VENV_PATH" "$PYVER" "$VERBOSE"

    if [ -n "$BOOTSTRAP_VERSION" ]; then
      echo "$BOOTSTRAP_VERSION" > "$BOOTSTRAP_VERSION_PATH"
    elif [ -n "$PREV_BOOTSTRAP_VERSION" ]; then
      echo "$PREV_BOOTSTRAP_VERSION" > "$BOOTSTRAP_VERSION_PATH"
    fi

    say "Installing Python packages..."
    TEMP_DIR=$(TempDir)
    trap 'rm -rf "$TEMP_DIR"' EXIT
    # There is no $ interpolation due to quotes on starting heredoc delimiter.
    # -------------------------------------------------------------------------
    cat << "UNLIKELY_EOF" > "$TEMP_DIR/letsencrypt-auto-requirements.txt"
{{ dependency-requirements.txt }}
{{ letsencrypt-requirements.txt }}
{{ certbot-requirements.txt }}
UNLIKELY_EOF
    # -------------------------------------------------------------------------
    cat << "UNLIKELY_EOF" > "$TEMP_DIR/pipstrap.py"
{{ pipstrap.py }}
UNLIKELY_EOF
    # -------------------------------------------------------------------------
    # Set PATH so pipstrap upgrades the right (v)env:
    PATH="$VENV_BIN:$PATH" "$VENV_BIN/python" "$TEMP_DIR/pipstrap.py"
    set +e
    if [ "$VERBOSE" = 1 ]; then
      "$VENV_BIN/pip" install --disable-pip-version-check --no-cache-dir --require-hashes -r "$TEMP_DIR/letsencrypt-auto-requirements.txt"
    else
      PIP_OUT=`"$VENV_BIN/pip" install --disable-pip-version-check --no-cache-dir --require-hashes -r "$TEMP_DIR/letsencrypt-auto-requirements.txt" 2>&1`
    fi
    PIP_STATUS=$?
    set -e
    if [ "$PIP_STATUS" != 0 ]; then
      # Report error. (Otherwise, be quiet.)
      error "Had a problem while installing Python packages."
      if [ "$VERBOSE" != 1 ]; then
        error
        error "pip prints the following errors: "
        error "====================================================="
        error "$PIP_OUT"
        error "====================================================="
        error
        error "Certbot has problem setting up the virtual environment."

        if `echo $PIP_OUT | grep -q Killed` || `echo $PIP_OUT | grep -q "allocate memory"` ; then
          error
          error "Based on your pip output, the problem can likely be fixed by "
          error "increasing the available memory."
        else
          error
          error "We were not be able to guess the right solution from your pip "
          error "output."
        fi

        error
        error "Consult https://certbot.eff.org/docs/install.html#problems-with-python-virtual-environment"
        error "for possible solutions."
        error "You may also find some support resources at https://certbot.eff.org/support/ ."
      fi
      rm -rf "$VENV_PATH"
      exit 1
    fi

    if [ -d "$OLD_VENV_PATH" -a ! -L "$OLD_VENV_PATH" ]; then
      rm -rf "$OLD_VENV_PATH"
      ln -s "$VENV_PATH" "$OLD_VENV_PATH"
    fi

    say "Installation succeeded."
  fi

  if [ "$INSTALL_ONLY" = 1 ]; then
    say "Certbot is installed."
    exit 0
  fi

  "$VENV_BIN/letsencrypt" "$@"

else
  # Phase 1: Upgrade certbot-auto if necessary, then self-invoke.
  #
  # Each phase checks the version of only the thing it is responsible for
  # upgrading. Phase 1 checks the version of the latest release of
  # certbot-auto (which is always the same as that of the certbot
  # package). Phase 2 checks the version of the locally installed certbot.
  export PHASE_1_VERSION="$LE_AUTO_VERSION"

  if [ ! -f "$VENV_BIN/letsencrypt" ]; then
    if ! OldVenvExists; then
      if [ "$HELP" = 1 ]; then
        echo "$USAGE"
        exit 0
      fi
      # If it looks like we've never bootstrapped before, bootstrap:
      Bootstrap
    fi
  fi
  if [ "$OS_PACKAGES_ONLY" = 1 ]; then
    say "OS packages installed."
    exit 0
  fi

  DeterminePythonVersion "NOCRASH"
  # Don't warn about file permissions if the user disabled the check or we
  # can't find an up-to-date Python.
  if [ "$PYVER" -ge "$MIN_PYVER" -a "$NO_PERMISSIONS_CHECK" != 1 ]; then
    # If the script fails for some reason, don't break certbot-auto.
    set +e
    # Suppress unexpected error output.
    CHECK_PERM_OUT=$(CheckPathPermissions "$LE_PYTHON" "$0" 2>/dev/null)
    CHECK_PERM_STATUS="$?"
    set -e
    # Only print output if the script ran successfully and it actually produced
    # output. The latter check resolves
    # https://github.com/certbot/certbot/issues/7012.
    if [ "$CHECK_PERM_STATUS" = 0 -a -n "$CHECK_PERM_OUT" ]; then
      error "$CHECK_PERM_OUT"
    fi
  fi

  if [ "$NO_SELF_UPGRADE" != 1 ]; then
    TEMP_DIR=$(TempDir)
    trap 'rm -rf "$TEMP_DIR"' EXIT
    # ---------------------------------------------------------------------------
    cat << "UNLIKELY_EOF" > "$TEMP_DIR/fetch.py"
{{ fetch.py }}
UNLIKELY_EOF
    # ---------------------------------------------------------------------------
    if [ "$PYVER" -lt "$MIN_PYVER" ]; then
      error "WARNING: couldn't find Python $MIN_PYTHON_VERSION+ to check for updates."
    elif ! REMOTE_VERSION=`"$LE_PYTHON" "$TEMP_DIR/fetch.py" --latest-version` ; then
      error "WARNING: unable to check for updates."
    fi

    LE_VERSION_STATE=`CompareVersions "$LE_PYTHON" "$LE_AUTO_VERSION" "$REMOTE_VERSION"`
    if [ "$LE_VERSION_STATE" = "UNOFFICIAL" ]; then
      say "Unofficial certbot-auto version detected, self-upgrade is disabled: $LE_AUTO_VERSION"
    elif [ "$LE_VERSION_STATE" = "OUTDATED" ]; then
      say "Upgrading certbot-auto $LE_AUTO_VERSION to $REMOTE_VERSION..."

      # Now we drop into Python so we don't have to install even more
      # dependencies (curl, etc.), for better flow control, and for the option of
      # future Windows compatibility.
      "$LE_PYTHON" "$TEMP_DIR/fetch.py" --le-auto-script "v$REMOTE_VERSION"

      # Install new copy of certbot-auto.
      # TODO: Deal with quotes in pathnames.
      say "Replacing certbot-auto..."
      # Clone permissions with cp. chmod and chown don't have a --reference
      # option on macOS or BSD, and stat -c on Linux is stat -f on macOS and BSD:
      cp -p "$0" "$TEMP_DIR/letsencrypt-auto.permission-clone"
      cp "$TEMP_DIR/letsencrypt-auto" "$TEMP_DIR/letsencrypt-auto.permission-clone"
      # Using mv rather than cp leaves the old file descriptor pointing to the
      # original copy so the shell can continue to read it unmolested. mv across
      # filesystems is non-atomic, doing `rm dest, cp src dest, rm src`, but the
      # cp is unlikely to fail if the rm doesn't.
      mv -f "$TEMP_DIR/letsencrypt-auto.permission-clone" "$0"
    fi  # A newer version is available.
  fi  # Self-upgrading is allowed.

  RerunWithArgs --le-auto-phase2 "$@"
fi<|MERGE_RESOLUTION|>--- conflicted
+++ resolved
@@ -353,26 +353,10 @@
      RPM_DIST_VERSION=0
   fi
 
-<<<<<<< HEAD
   # Handle legacy RPM distributions
   if [ "$PYVER" -eq 26 ]; then
-=======
-  # Starting to Fedora 29, python2 is on a deprecation path. Let's move to python3 then.
-  # RHEL 8 also uses python3 by default.
-  if [ "$RPM_DIST_NAME" = "fedora" -a "$RPM_DIST_VERSION" -ge 29 -o "$PYVER" -eq 26 ]; then
-    RPM_USE_PYTHON_3=1
-  elif [ "$RPM_DIST_NAME" = "rhel" -a "$RPM_DIST_VERSION" -ge 8 ]; then
-    RPM_USE_PYTHON_3=1
-  elif [ "$RPM_DIST_NAME" = "centos" -a "$RPM_DIST_VERSION" -ge 8 ]; then
-    RPM_USE_PYTHON_3=1
-  else
-    RPM_USE_PYTHON_3=0
-  fi
-
-  if [ "$RPM_USE_PYTHON_3" = 1 ]; then
->>>>>>> c2480b29
     Bootstrap() {
-      BootstrapMessage "Legacy Red Hat-based OSes that will use Python3"
+      BootstrapMessage "Legacy RedHat-based OSes that will use Python3"
       BootstrapRpmPython3Legacy
     }
     USE_PYTHON_3=1
@@ -384,24 +368,26 @@
   else
     # Starting to Fedora 29, python2 is on a deprecation path. Let's move to python3 then.
     # RHEL 8 also uses python3 by default.
-    if [ "$RPM_DIST_NAME" = "fedora" -a "$RPM_DIST_VERSION" -ge 29 ]; then
+    if [ "$RPM_DIST_NAME" = "fedora" -a "$RPM_DIST_VERSION" -ge 29 -o "$PYVER" -eq 26 ]; then
       RPM_USE_PYTHON_3=1
     elif [ "$RPM_DIST_NAME" = "rhel" -a "$RPM_DIST_VERSION" -ge 8 ]; then
       RPM_USE_PYTHON_3=1
+    elif [ "$RPM_DIST_NAME" = "centos" -a "$RPM_DIST_VERSION" -ge 8 ]; then
+      RPM_USE_PYTHON_3=1
     else
       RPM_USE_PYTHON_3=0
     fi
 
     if [ "$RPM_USE_PYTHON_3" = 1 ]; then
       Bootstrap() {
-        BootstrapMessage "Red Hat-based OSes that will use Python3"
+        BootstrapMessage "RedHat-based OSes that will use Python3"
         BootstrapRpmPython3
       }
       USE_PYTHON_3=1
       BOOTSTRAP_VERSION="BootstrapRpmPython3 $BOOTSTRAP_RPM_PYTHON3_VERSION"
     else
       Bootstrap() {
-        BootstrapMessage "Red Hat-based OSes"
+        BootstrapMessage "RedHat-based OSes"
         BootstrapRpmCommon
       }
       BOOTSTRAP_VERSION="BootstrapRpmCommon $BOOTSTRAP_RPM_COMMON_VERSION"
