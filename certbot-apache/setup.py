from distutils.version import StrictVersion
import sys

from setuptools import __version__ as setuptools_version
from setuptools import find_packages
from setuptools import setup
from setuptools.command.test import test as TestCommand

version = '1.4.0.dev0'

# Remember to update local-oldest-requirements.txt when changing the minimum
# acme/certbot version.
install_requires = [
    'acme>=0.29.0',
<<<<<<< HEAD
    'certbot>=1.3.0.dev0',
    'mock',
=======
    'certbot>=1.1.0',
>>>>>>> 06e68cce
    'python-augeas',
    'setuptools',
    'zope.component',
    'zope.interface',
]

setuptools_known_environment_markers = (StrictVersion(setuptools_version) >= StrictVersion('36.2'))
if setuptools_known_environment_markers:
    install_requires.append('mock ; python_version < "3.3"')
elif 'bdist_wheel' in sys.argv[1:]:
    raise RuntimeError('Error, you are trying to build certbot wheels using an old version '
                       'of setuptools. Version 36.2+ of setuptools is required.')
elif sys.version_info < (3,3):
    install_requires.append('mock')

dev_extras = [
    'apacheconfig>=0.3.2',
]

class PyTest(TestCommand):
    user_options = []

    def initialize_options(self):
        TestCommand.initialize_options(self)
        self.pytest_args = ''

    def run_tests(self):
        import shlex
        # import here, cause outside the eggs aren't loaded
        import pytest
        errno = pytest.main(shlex.split(self.pytest_args))
        sys.exit(errno)


setup(
    name='certbot-apache',
    version=version,
    description="Apache plugin for Certbot",
    url='https://github.com/letsencrypt/letsencrypt',
    author="Certbot Project",
    author_email='client-dev@letsencrypt.org',
    license='Apache License 2.0',
    python_requires='>=2.7, !=3.0.*, !=3.1.*, !=3.2.*, !=3.3.*, !=3.4.*',
    classifiers=[
        'Development Status :: 5 - Production/Stable',
        'Environment :: Plugins',
        'Intended Audience :: System Administrators',
        'License :: OSI Approved :: Apache Software License',
        'Operating System :: POSIX :: Linux',
        'Programming Language :: Python',
        'Programming Language :: Python :: 2',
        'Programming Language :: Python :: 2.7',
        'Programming Language :: Python :: 3',
        'Programming Language :: Python :: 3.5',
        'Programming Language :: Python :: 3.6',
        'Programming Language :: Python :: 3.7',
        'Programming Language :: Python :: 3.8',
        'Topic :: Internet :: WWW/HTTP',
        'Topic :: Security',
        'Topic :: System :: Installation/Setup',
        'Topic :: System :: Networking',
        'Topic :: System :: Systems Administration',
        'Topic :: Utilities',
    ],

    packages=find_packages(),
    include_package_data=True,
    install_requires=install_requires,
    extras_require={
        'dev': dev_extras,
    },
    entry_points={
        'certbot.plugins': [
            'apache = certbot_apache._internal.entrypoint:ENTRYPOINT',
        ],
    },
    test_suite='certbot_apache',
    tests_require=["pytest"],
    cmdclass={"test": PyTest},
)<|MERGE_RESOLUTION|>--- conflicted
+++ resolved
@@ -12,12 +12,8 @@
 # acme/certbot version.
 install_requires = [
     'acme>=0.29.0',
-<<<<<<< HEAD
-    'certbot>=1.3.0.dev0',
+    'certbot>=1.4.0.dev0',
     'mock',
-=======
-    'certbot>=1.1.0',
->>>>>>> 06e68cce
     'python-augeas',
     'setuptools',
     'zope.component',
