#!/usr/bin/env python
"""Module to setup an ACME CA server environment able to run multiple tests in parallel"""
from __future__ import print_function
import json
import tempfile
import time
import os
import subprocess
import shutil
import sys
from os.path import join

import requests
import yaml

<<<<<<< HEAD
from certbot_integration_tests.utils import misc, proxy
=======
from certbot_integration_tests.utils import misc
from certbot_integration_tests.utils.constants import *
>>>>>>> add90cef


class ACMEServer(object):
    """
    Handler exposing methods to start and stop the ACME server, and get its configuration
    (eg. challenges ports). ACMEServer is also a context manager, and so can be used to
    ensure ACME server is started/stopped upon context enter/exit.
    """
    def __init__(self, acme_xdist, start, stop):
        self.acme_xdist = acme_xdist
        self.start = start
        self.stop = stop

    def __enter__(self):
        self.start()
        return self.acme_xdist

    def __exit__(self, exc_type, exc_val, exc_tb):
        self.stop()


def setup_acme_server(acme_server, nodes, proxy=True):
    """
    This method will setup an ACME CA server and an HTTP reverse proxy instance, to allow parallel
    execution of integration tests against the unique http-01 port expected by the ACME CA server.
    Typically all pytest integration tests will be executed in this context.
    An ACMEServer instance will be returned, giving access to the ports and directory url to use
    for each pytest node, and its start and stop methods are appropriately configured to
    respectively start the server, and stop it with proper resources cleanup.
    :param str acme_server: the type of acme server used (boulder-v1, boulder-v2 or pebble)
    :param str[] nodes: list of node names that will be setup by pytest xdist
    :param bool proxy: set to False to not start the Traefik proxy
    :return: a properly configured ACMEServer instance
    :rtype: ACMEServer
    """
    acme_type = 'pebble' if acme_server == 'pebble' else 'boulder'
    acme_xdist = _construct_acme_xdist(acme_server, nodes)
    workspace, stop = _construct_workspace(acme_type)

<<<<<<< HEAD
    _prepare_traefik_proxy(acme_xdist)
    _prepare_acme_server(workspace, acme_type, acme_xdist)
=======
    def start():
        if proxy:
            _prepare_traefik_proxy(workspace, acme_xdist)
        _prepare_acme_server(workspace, acme_type, acme_xdist)
>>>>>>> add90cef

    return ACMEServer(acme_xdist, start, stop)


def _construct_acme_xdist(acme_server, nodes):
    """Generate and return the acme_xdist dict"""
    acme_xdist = {'acme_server': acme_server, 'challtestsrv_port': CHALLTESTSRV_PORT}

    # Directory and ACME port are set implicitly in the docker-compose.yml files of Boulder/Pebble.
    if acme_server == 'pebble':
        acme_xdist['directory_url'] = PEBBLE_DIRECTORY_URL
    else:  # boulder
        acme_xdist['directory_url'] = BOULDER_V2_DIRECTORY_URL \
            if acme_server == 'boulder-v2' else BOULDER_V1_DIRECTORY_URL

    acme_xdist['http_port'] = {node: port for (node, port)
                               in zip(nodes, range(5200, 5200 + len(nodes)))}
    acme_xdist['https_port'] = {node: port for (node, port)
                                in zip(nodes, range(5100, 5100 + len(nodes)))}
    acme_xdist['other_port'] = {node: port for (node, port)
                                in zip(nodes, range(5300, 5300 + len(nodes)))}

    return acme_xdist


def _construct_workspace(acme_type):
    """Create a temporary workspace for integration tests stack"""
    workspace = tempfile.mkdtemp()

    def cleanup():
        """Cleanup function to call that will teardown relevant dockers and their configuration."""
        for instance in [acme_type, 'traefik']:
            print('=> Tear down the {0} instance...'.format(instance))
            instance_path = join(workspace, instance)
            try:
                if os.path.isfile(join(instance_path, 'docker-compose.yml')):
                    _launch_command(['docker-compose', 'down'], cwd=instance_path)
            except subprocess.CalledProcessError:
                pass
            print('=> Finished tear down of {0} instance.'.format(acme_type))

        if acme_type == 'boulder' and os.path.exists(os.path.join(workspace, 'boulder')):
            # Boulder docker generates build artifacts owned by root user with 0o744 permissions.
            # If we started the acme server from a normal user that has access to the Docker
            # daemon, this user will not be able to delete these artifacts from the host.
            # We need to do it through a docker.
            _launch_command(['docker', 'run', '--rm', '-v', '{0}:/workspace'.format(workspace),
                             'alpine', 'rm', '-rf', '/workspace/boulder'])

        shutil.rmtree(workspace)

    return workspace, cleanup


def _prepare_acme_server(workspace, acme_type, acme_xdist):
    """Configure and launch the ACME server, Boulder or Pebble"""
    print('=> Starting {0} instance deployment...'.format(acme_type))
    instance_path = join(workspace, acme_type)
    try:
        # Load Boulder/Pebble from git, that includes a docker-compose.yml ready for production.
        _launch_command(['git', 'clone', 'https://github.com/letsencrypt/{0}'.format(acme_type),
                         '--single-branch', '--depth=1', instance_path])
        if acme_type == 'boulder':
            # Allow Boulder to ignore usual limit rate policies, useful for tests.
            os.rename(join(instance_path, 'test/rate-limit-policies-b.yml'),
                      join(instance_path, 'test/rate-limit-policies.yml'))
        if acme_type == 'pebble':
            # Configure Pebble at full speed (PEBBLE_VA_NOSLEEP=1) and not randomly refusing valid
            # nonce (PEBBLE_WFE_NONCEREJECT=0) to have a stable test environment.
            with open(os.path.join(instance_path, 'docker-compose.yml'), 'r') as file_handler:
                config = yaml.load(file_handler.read())

            config['services']['pebble'].setdefault('environment', [])\
                .extend(['PEBBLE_VA_NOSLEEP=1', 'PEBBLE_WFE_NONCEREJECT=0'])
            with open(os.path.join(instance_path, 'docker-compose.yml'), 'w') as file_handler:
                file_handler.write(yaml.dump(config))

        # Launch the ACME CA server.
        _launch_command(['docker-compose', 'up', '--force-recreate', '-d'], cwd=instance_path)

        # Wait for the ACME CA server to be up.
        print('=> Waiting for {0} instance to respond...'.format(acme_type))
        misc.check_until_timeout(acme_xdist['directory_url'])

        # Configure challtestsrv to answer any A record request with ip of the docker host.
        acme_subnet = '10.77.77' if acme_type == 'boulder' else '10.30.50'
        response = requests.post('http://localhost:{0}/set-default-ipv4'
                                 .format(acme_xdist['challtestsrv_port']),
                                 json={'ip': '{0}.1'.format(acme_subnet)})
        response.raise_for_status()

        print('=> Finished {0} instance deployment.'.format(acme_type))
    except BaseException:
        print('Error while setting up {0} instance.'.format(acme_type))
        raise


def _prepare_traefik_proxy(acme_xdist):
    """Configure and launch Traefik, the HTTP reverse proxy"""
<<<<<<< HEAD
    print('=> Configuring HTTP proxy...')
    mapping = {'.{0}.wtf'.format(node): port
               for node, port in acme_xdist['http_port'].items()}
    command = [sys.executable, proxy.__file__, str(HTTP_01_PORT), json.dumps(mapping)]
    process = subprocess.Popen(command, stdout=subprocess.PIPE, stderr=subprocess.STDOUT)
    atexit.register(lambda: process.terminate())
    print('=> Finished traefik instance deployment.')
=======
    print('=> Starting traefik instance deployment...')
    instance_path = join(workspace, 'traefik')
    traefik_subnet = '10.33.33'
    try:
        os.mkdir(instance_path)

        with open(join(instance_path, 'docker-compose.yml'), 'w') as file_h:
            file_h.write('''\
version: '3'
services:
  traefik:
    image: traefik
    command: --api --rest
    ports:
      - {http_01_port}:80
      - {traefik_api_port}:8080
    networks:
      traefiknet:
        ipv4_address: {traefik_subnet}.2
networks:
  traefiknet:
    ipam:
      config:
        - subnet: {traefik_subnet}.0/24
'''.format(traefik_subnet=traefik_subnet,
           traefik_api_port=TRAEFIK_API_PORT,
           http_01_port=HTTP_01_PORT))

        _launch_command(['docker-compose', 'up', '--force-recreate', '-d'], cwd=instance_path)

        misc.check_until_timeout('http://localhost:{0}/api'.format(TRAEFIK_API_PORT))
        config = {
            'backends': {
                node: {
                    'servers': {node: {'url': 'http://{0}.1:{1}'.format(traefik_subnet, port)}}
                } for node, port in acme_xdist['http_port'].items()
            },
            'frontends': {
                node: {
                    'backend': node, 'passHostHeader': True,
                    'routes': {node: {'rule': 'HostRegexp: {{subdomain:.+}}.{0}.wtf'.format(node)}}
                } for node in acme_xdist['http_port'].keys()
            }
        }
        response = requests.put('http://localhost:{0}/api/providers/rest'.format(TRAEFIK_API_PORT),
                                data=json.dumps(config))
        response.raise_for_status()

        print('=> Finished traefik instance deployment.')
    except BaseException:
        print('Error while setting up traefik instance.')
        raise
>>>>>>> add90cef


def _launch_command(command, cwd=os.getcwd()):
    """Launch silently an OS command, output will be displayed in case of failure"""
    try:
        subprocess.check_output(command, stderr=subprocess.STDOUT, cwd=cwd, universal_newlines=True)
    except subprocess.CalledProcessError as e:
        sys.stderr.write(e.output)
        raise


def main():
    args = sys.argv[1:]
    server_type = args[0] if args else 'pebble'
    possible_values = ('pebble', 'boulder-v1', 'boulder-v2')
    if server_type not in possible_values:
        raise ValueError('Invalid server value {0}, should be one of {1}'
                         .format(server_type, possible_values))

    acme_server = setup_acme_server(server_type, [], False)
    process = None

    try:
        with acme_server as acme_xdist:
            print('--> Instance of {0} is running, directory URL is {0}'
                  .format(acme_xdist['directory_url']))
            print('--> Press CTRL+C to stop the ACME server.')

            docker_name = 'pebble_pebble_1' if 'pebble' in server_type else 'boulder_boulder_1'
            process = subprocess.Popen(['docker', 'logs', '-f', docker_name])

            while True:
                time.sleep(3600)
    except KeyboardInterrupt:
        if process:
            process.terminate()
            process.wait()


if __name__ == '__main__':
    main()<|MERGE_RESOLUTION|>--- conflicted
+++ resolved
@@ -13,12 +13,8 @@
 import requests
 import yaml
 
-<<<<<<< HEAD
 from certbot_integration_tests.utils import misc, proxy
-=======
-from certbot_integration_tests.utils import misc
 from certbot_integration_tests.utils.constants import *
->>>>>>> add90cef
 
 
 class ACMEServer(object):
@@ -58,15 +54,10 @@
     acme_xdist = _construct_acme_xdist(acme_server, nodes)
     workspace, stop = _construct_workspace(acme_type)
 
-<<<<<<< HEAD
-    _prepare_traefik_proxy(acme_xdist)
-    _prepare_acme_server(workspace, acme_type, acme_xdist)
-=======
     def start():
         if proxy:
-            _prepare_traefik_proxy(workspace, acme_xdist)
+            _prepare_traefik_proxy(acme_xdist)
         _prepare_acme_server(workspace, acme_type, acme_xdist)
->>>>>>> add90cef
 
     return ACMEServer(acme_xdist, start, stop)
 
@@ -166,7 +157,6 @@
 
 def _prepare_traefik_proxy(acme_xdist):
     """Configure and launch Traefik, the HTTP reverse proxy"""
-<<<<<<< HEAD
     print('=> Configuring HTTP proxy...')
     mapping = {'.{0}.wtf'.format(node): port
                for node, port in acme_xdist['http_port'].items()}
@@ -174,60 +164,6 @@
     process = subprocess.Popen(command, stdout=subprocess.PIPE, stderr=subprocess.STDOUT)
     atexit.register(lambda: process.terminate())
     print('=> Finished traefik instance deployment.')
-=======
-    print('=> Starting traefik instance deployment...')
-    instance_path = join(workspace, 'traefik')
-    traefik_subnet = '10.33.33'
-    try:
-        os.mkdir(instance_path)
-
-        with open(join(instance_path, 'docker-compose.yml'), 'w') as file_h:
-            file_h.write('''\
-version: '3'
-services:
-  traefik:
-    image: traefik
-    command: --api --rest
-    ports:
-      - {http_01_port}:80
-      - {traefik_api_port}:8080
-    networks:
-      traefiknet:
-        ipv4_address: {traefik_subnet}.2
-networks:
-  traefiknet:
-    ipam:
-      config:
-        - subnet: {traefik_subnet}.0/24
-'''.format(traefik_subnet=traefik_subnet,
-           traefik_api_port=TRAEFIK_API_PORT,
-           http_01_port=HTTP_01_PORT))
-
-        _launch_command(['docker-compose', 'up', '--force-recreate', '-d'], cwd=instance_path)
-
-        misc.check_until_timeout('http://localhost:{0}/api'.format(TRAEFIK_API_PORT))
-        config = {
-            'backends': {
-                node: {
-                    'servers': {node: {'url': 'http://{0}.1:{1}'.format(traefik_subnet, port)}}
-                } for node, port in acme_xdist['http_port'].items()
-            },
-            'frontends': {
-                node: {
-                    'backend': node, 'passHostHeader': True,
-                    'routes': {node: {'rule': 'HostRegexp: {{subdomain:.+}}.{0}.wtf'.format(node)}}
-                } for node in acme_xdist['http_port'].keys()
-            }
-        }
-        response = requests.put('http://localhost:{0}/api/providers/rest'.format(TRAEFIK_API_PORT),
-                                data=json.dumps(config))
-        response.raise_for_status()
-
-        print('=> Finished traefik instance deployment.')
-    except BaseException:
-        print('Error while setting up traefik instance.')
-        raise
->>>>>>> add90cef
 
 
 def _launch_command(command, cwd=os.getcwd()):
